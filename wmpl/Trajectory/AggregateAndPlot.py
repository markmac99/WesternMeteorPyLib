--- conflicted
+++ resolved
@@ -679,15 +679,11 @@
             xy=(0, 1), xycoords='axes fraction', color='w', size=10, family='monospace')
 
 
-<<<<<<< HEAD
-    #plt.tight_layout()
-=======
     try:
         plt.tight_layout()
     except AttributeError:
         # Manually adjust the plot
         plt.subplots_adjust(left=0.01, right=0.99, top=0.99, bottom=0.01)
->>>>>>> 7bf6d2c1
 
     plt.savefig(os.path.join(output_dir, file_name), dpi=100, facecolor=fig.get_facecolor(), 
         edgecolor='none')
@@ -1229,13 +1225,8 @@
         # Plot the fitted Rayleigh distribution (normalize the integral to 1)
         x_arr = np.linspace(np.min(rad_dists), np.max(rad_dists), 100)
         ray_pdf_values = scipy.stats.rayleigh.pdf(x_arr, *ray_params)
-<<<<<<< HEAD
-        ray_integ = scipy.integrate.simpson(ray_pdf_values, x=np.degrees(x_arr))
-        ax_rayleigh.plot(np.degrees(x_arr), ray_pdf_values/ray_integ, color='k', 
-=======
         ray_integ = simpson(ray_pdf_values, x=np.degrees(x_arr))
         ax_rayleigh.plot(np.degrees(x_arr), ray_pdf_values/ray_integ, color='k', \
->>>>>>> 7bf6d2c1
             label="Rayleigh, $\\sigma = $" + "{:.2f}".format(np.degrees(ray_std)) + "$^{\\circ}$")
 
         # Plot the median deviation
