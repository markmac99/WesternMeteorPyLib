--- conflicted
+++ resolved
@@ -1169,16 +1169,13 @@
         help="""Run continously taking the data in the last PREV_DAYS to compute the new trajectories and update the old ones. The default time range is 5 days."""
         )
 
-<<<<<<< HEAD
     arg_parser.add_argument('-i', '--distribute', metavar='DISTRIBUTE_PROC', \
         help="""Enable distributed processing. Values: 1=create and store candidates; 2=load and process candidates only.""", \
             type=int)
-=======
+
     arg_parser.add_argument("--cpucores", type=int, default=-1,
         help="Number of CPU codes to use for computation. -1 to use all cores minus one (default).",
     )
-
->>>>>>> d762107c
 
     # Parse the command line arguments
     cml_args = arg_parser.parse_args()
