--- conflicted
+++ resolved
@@ -252,11 +252,7 @@
             for obs in traj.observations:
                 
                 if not ((obs.station_id in failed_traj.participating_stations) 
-<<<<<<< HEAD
-                    or (obs.station_id in failed_traj.ignored_stations)):
-=======
                         or (obs.station_id in failed_traj.ignored_stations)):
->>>>>>> 04153727
 
                     all_match = False
                     break
@@ -685,11 +681,7 @@
                     
                 # Find FTPdetectinfo
                 if name.startswith("FTPdetectinfo") and name.endswith('.txt') and \
-<<<<<<< HEAD
                     ("backup" not in name) and ("uncalibrated" not in name) and ("unfiltered" not in name):
-=======
-                        ("backup" not in name) and ("uncalibrated" not in name) and ("unfiltered" not in name):
->>>>>>> 04153727
                     ftpdetectinfo_name = name
                     continue
 
@@ -774,12 +766,7 @@
                     pp,
                     meteor_data, 
                     rel_proc_path, 
-<<<<<<< HEAD
                     ff_name=cams_met_obs.ff_name)
-=======
-                    ff_name=cams_met_obs.ff_name
-                )
->>>>>>> 04153727
 
                 # Skip bad observations
                 if met_obs.bad_data:
@@ -872,17 +859,9 @@
 
                             # Construct test datetime objects with the first and last times within the given day
                             dt_beg_test = datetime.datetime(
-<<<<<<< HEAD
                                 dt.year, dt.month, dt.day, tzinfo=datetime.timezone.utc)
                             dt_end_test = datetime.datetime(
                                 dt.year, dt.month, dt.day, tzinfo=datetime.timezone.utc) + datetime.timedelta(days=1)
-=======
-                                dt.year, dt.month, dt.day, tzinfo=datetime.timezone.utc
-                            )
-                            dt_end_test = datetime.datetime(
-                                dt.year, dt.month, dt.day, tzinfo=datetime.timezone.utc
-                            ) + datetime.timedelta(days=1)
->>>>>>> 04153727
 
                             # Check if the day is in the range
                             if (dt_end_test >= dt_beg) and (dt_beg_test <= dt_end):
@@ -914,12 +893,7 @@
 
         # Make a datetime object
         dt = datetime.datetime.strptime(
-<<<<<<< HEAD
             "_".join([date_str, time_str]), "%Y%m%d_%H%M%S").replace(tzinfo=datetime.timezone.utc)
-=======
-            "_".join([date_str, time_str]), "%Y%m%d_%H%M%S"
-        ).replace(tzinfo=datetime.timezone.utc)
->>>>>>> 04153727
 
         dt_beg, dt_end = self.dt_range
 
@@ -1089,12 +1063,7 @@
             # Check that the stations are in the same region / group of countres
             if not self.countryFilter(
                 met_obs.station_code, 
-<<<<<<< HEAD
                 (traj_reduced.participating_stations + traj_reduced.ignored_stations)[0]):
-=======
-                (traj_reduced.participating_stations + traj_reduced.ignored_stations)[0]
-            ):
->>>>>>> 04153727
             
                 continue
 
@@ -1387,17 +1356,11 @@
     arg_parser.add_argument('-a', '--auto', metavar='PREV_DAYS', type=float, default=None, const=5.0, 
         nargs='?', 
         help="""Run continously taking the data in the last PREV_DAYS to compute the new trajectories and update the old ones. The default time range is 5 days.""")
-<<<<<<< HEAD
-=======
 
     arg_parser.add_argument('-i', '--distribute', metavar='DISTRIBUTE_PROC', 
         help="""Enable distributed processing. Values: 1=create and store candidates; 2=load and process candidates only.""", 
             type=int)
->>>>>>> 04153727
-
-    arg_parser.add_argument('-i', '--distribute', metavar='DISTRIBUTE_PROC', 
-        help="""Enable distributed processing. Values: 1=create and store candidates; 2=load and process candidates only.""", 
-            type=int)
+
     arg_parser.add_argument("--cpucores", type=int, default=-1,
         help="Number of CPU codes to use for computation. -1 to use all cores minus one (default).")
 
@@ -1548,12 +1511,7 @@
             dt_beg, dt_end = event_time_range
 
             proc_dir_dts = [dt for dt in proc_dir_dts 
-<<<<<<< HEAD
                 if (dt >= dt_beg - datetime.timedelta(days=1)) and (dt <= dt_end + datetime.timedelta(days=1))]
-=======
-                if (dt >= dt_beg - datetime.timedelta(days=1)) 
-                and (dt <= dt_end + datetime.timedelta(days=1))]
->>>>>>> 04153727
             # to avoid excluding all possible dates
             if proc_dir_dts == []: 
                 proc_dir_dts=[dt_beg - datetime.timedelta(days=1), dt_end + datetime.timedelta(days=1)]
