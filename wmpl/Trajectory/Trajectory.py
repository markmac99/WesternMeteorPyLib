""" PyLIG trajectory solver

Estimates meteor trajectory from given observed points. 

"""

from __future__ import print_function, division, absolute_import

import time
import copy
import sys
import os
import datetime
import collections
import pickle
import json
from operator import attrgetter
import base64
import hashlib

try:
    import git
    HAS_GITPYTHON = True
except ImportError:
    HAS_GITPYTHON = False

import numpy as np
import scipy.optimize
import scipy.interpolate
import scipy.stats

import matplotlib
import matplotlib.pyplot as plt
from matplotlib.pyplot import cm
from wmpl.Utils.OSTools import importBasemap
Basemap = importBasemap()

try:
    # If Numba is available, use the jit decorator with specified options
    from numba import njit

except ImportError:
    # If Numba is not available, define a no-op decorator that just returns the function unchanged
    def njit(func, *args, **kwargs):
        return func
    

import wmpl
from wmpl.Trajectory.Orbit import calcOrbit
from wmpl.Utils.Math import vectNorm, vectMag, meanAngle, findClosestPoints, RMSD, \
    angleBetweenSphericalCoords, angleBetweenVectors, lineFunc, normalizeAngleWrap, confidenceInterval
from wmpl.Utils.Misc import valueFormat
from wmpl.Utils.OSTools import mkdirP
from wmpl.Utils.Pickling import savePickle
from wmpl.Utils.Plotting import savePlot
from wmpl.Utils.PlotOrbits import plotOrbits
from wmpl.Utils.PlotCelestial import CelestialPlot
from wmpl.Utils.PlotMap import GroundMap
from wmpl.Utils.TrajConversions import EARTH, G, ecef2ENU, enu2ECEF, geo2Cartesian, geo2Cartesian_vect, \
    cartesian2Geo, altAz2RADec_vect, raDec2AltAz, raDec2AltAz_vect, raDec2ECI, eci2RaDec, jd2Date, datetime2JD
from wmpl.Utils.PyDomainParallelizer import parallelComputeGenerator


# Text size of image legends
LEGEND_TEXT_SIZE = 6


class ObservedPoints(object):
    def __init__(self, jdt_ref, meas1, meas2, time_data, lat, lon, ele, meastype, station_id=None, \
        excluded_time=None, ignore_list=None, ignore_station=False, magnitudes=None, fov_beg=None, \
        fov_end=None, obs_id=None, comment=""):
        """ Structure for containing data of observations from invidiual stations.
        
        Arguments:
            jdt_ref: [float] reference Julian date for the measurements. Add provided times should be given
                relative to this number. This is user selectable and can be the time of the first camera, or 
                the first measurement, or some average time for the meteor, but should be close to the time of 
                the meteor. This same reference date/time will be used on all camera measurements for the 
                purposes of computing local sidereal time and making geocentric coordinate transformations, 
                thus it is good that this time corresponds to the beginning of the meteor.
            meas1: [list or ndarray] First measurement array (azimuth or R.A., depending on meastype, see 
                meastype documentation for more information). Measurements should be given in radians.
            meas2: [list or ndarray] Second measurement array (altitude, zenith angle or declination, 
                depending on meastype, see meastype documentation for more information), in radians.
            time_data: [list or ndarray] Time in seconds from the reference Julian date.
            lat: [float] Latitude +N of station in radians.
            lon: [float] Longitude +E of station in radians.
            ele: [float] Elevation of station in meters.
            meastype: [float] Flag indicating the type of angle measurements the user is providing for meas1 
                and meas2 below. The following are all in radians:
                        1 = Right Ascension for meas1, Declination for meas2.
                        2 = Azimuth +east of due north for meas1, Elevation angle
                            above the horizon for meas2
                        3 = Azimuth +west of due south for meas1, Zenith angle for meas2
                        4 = Azimuth +north of due east for meas1, Zenith angle for meas2

        Keyword arguments:
            station_id: [str] Identification of the station. None by default, in which case a number will be
                assigned to the station by the program.
            excluded_time: [list] [excluded_time_min, excluded_time_max] A range of minimum and maximum 
                observation time which should be excluded from the optimization because the measurements are 
                missing in that portion of the time.
            ignore_list: [list or ndarray] A list of 0s and 1s which should be of the equal length as 
                the input data. If a particular data point is to be ignored, number 1 should be put,
                otherwise (if the point should be used) 0 should be used. E.g. the this should could look
                like this: [0, 0, 0, 1, 1, 0, 0], which would mean that the fourth and the fifth points
                will be ignored in trajectory estimation.
            ignore_station: [bool] If True, all data from the given station will not be taken into 
                consideration upon trajectory fitting, but they will still be shown on the graphs.
            magnitudes: [list] A list of apparent magnitudes of the meteor. None by default.
            fov_beg: [bool] True if the meteor began inside the FOV, False otherwise. None by default.
            fov_end: [bool] True if the meteor ended inside the FOV, False otherwise. None by default.
            obs_id: [int] Unique ID of the observation. This is to differentiate different observations from
                the same station.
            comment: [str] A comment about the observations. May be used to store RMS FF file number on which
                the meteor was observed.
        """

        ### INPUT DATA ###
        ######################################################################################################

        self.meas1 = meas1
        self.meas2 = meas2

        # reference Julian date
        self.jdt_ref = jdt_ref

        self.time_data = time_data



        self.ignore_station = ignore_station

        # Set all points to be ignored if the station is ignored
        if self.ignore_station:
            ignore_list = np.ones(len(time_data), dtype=np.uint8)


        # Init the ignore list
        if ignore_list is None:
            self.ignore_list = np.zeros(len(time_data), dtype=np.uint8)

        else:

            self.ignore_list = np.array(ignore_list, dtype=np.uint8)

            # If all points are ignored, set this station as ignored
            if np.all(ignore_list):
                self.ignore_station = True



        # Store the number of measurement
        self.kmeas = len(self.time_data)

        # Calculate JD of each point
        self.JD_data = self.jdt_ref + self.time_data/86400.0

        # Station info
        self.lat = lat
        self.lon = lon
        self.ele = ele
        self.station_id = station_id

        # Observed points
        # - azim_data: azimuth +west of due north
        # - elev_data: elevation angle (altitude)
        self.azim_data = None
        self.elev_data = None

        # Equatorial coordinates
        self.ra_data = None
        self.dec_data = None

        # Apparent magnitude
        self.magnitudes = magnitudes

        # Meteor began/ended inside the FOV flags
        self.fov_beg = fov_beg
        self.fov_end = fov_end

        # Unique observation ID
        self.obs_id = obs_id

        # Observations comment (may be the FF file name)
        self.comment = comment

        ######################################################################################################


        ### CALCULATED DATA ###
        ######################################################################################################

        # Angle between the station, the state vector, and the trajectory
        self.incident_angle = None

        # Weight for the station
        self.weight = None

        # Residuals from the fit
        self.h_residuals = None
        self.h_res_rms = None
        self.v_residuals = None
        self.v_res_rms = None

        # Calculated point to point velocities (in m/s)
        self.velocities = None

        # Average velocities including all previous points up to the current point (for first 4 points the
        #   velocity corresponds to the average velocity through those 4 points)
        self.velocities_prev_point = None

        # Calculated length along the path (meters)
        self.length = None

        # Distance from state vector (meters)
        self.state_vect_dist = None

        # Calculated lag (meters)
        self.lag = None

        # Line parameters used for lag calculation (first element is the line slope, i.e. velocity in m/s)
        self.lag_line = None

        # Initial velocity
        self.v_init = None

        # Direct fit standard deviation of the initial velocity
        self.v_init_stddev = None

        # Jacchia fit parameters for these observations
        self.jacchia_fit = None


        # Modelled RA and Dec
        self.model_ra = None
        self.model_dec = None

        # Modelled azimuth and elevation
        self.model_azim = None
        self.model_elev = None

        # Modelled values for the input type data
        self.model_fit1 = None
        self.model_fit2 = None

        # ECI coordinates of observed CPA to the radiant line, with the station fixed in time at jdt_ref
        self.meas_eci = None

        # ECI vector of observed CPA to the radiant line, with the station moving in time
        self.meas_eci_los = None

        # ECI coordinates of radiant CPA to the observed line of sight
        self.model_eci = None

        # Arrays for geo coords of closest points of approach of observed lines of sight to the radiant line
        #   (i.e. points on the LoS lines)
        self.meas_lat = None
        self.meas_lon = None
        self.meas_ht = None
        self.meas_range = None

        # Arrays for geo coords of closest points of approach of the radiant line to the observed lines of 
        #   sight (i.e. points on the trajectory)
        self.model_lat = None
        self.model_lon = None
        self.model_ht = None
        self.model_range = None

        # Coordinates of the first point (observed)
        self.rbeg_lat = None
        self.rbeg_lon = None
        self.rbeg_ele = None
        self.rbeg_jd = None

        # Coordinates of the last point (observed)
        self.rend_lat = None
        self.rend_lon = None
        self.rend_ele = None
        self.rend_jd = None

        # Coordinates of the lowest point (observed)
        self.htmin_lat = None
        self.htmin_lon = None
        self.htmin_ele = None
        self.htmin_jd = None

        # Absolute magntiudes
        self.absolute_magnitudes = None

        ######################################################################################################


        # If inputs are RA and Dec
        if meastype == 1:
            
            self.ra_data = meas1
            self.dec_data = meas2

            # Calculate azimuthal coordinates
            self.calcAzimuthal()


        # If inputs are azimuth +east of due north, and elevation angle
        elif meastype == 2:
            
            self.azim_data = meas1
            self.elev_data = meas2

        # If inputs are azimuth +west of due south, and zenith angle
        elif meastype == 3:

            self.azim_data = (meas1 + np.pi)%(2*np.pi)
            self.elev_data = np.pi/2.0 - meas2

        # If input are azimuth +north of due east, and zenith angle
        elif meastype == 4:

            self.azim_data = (np.pi/2.0 - meas1)%(2*np.pi)
            self.elev_data = np.pi/2.0 - meas2

        else:

            print("Measurement type 'meastype' =", meastype, 'invalid!')
            sys.exit()

        

        # Calculate equatorial coordinates
        self.calcEquatorial()

        # Calculate the Earth-centered interial coordinates of observed points
        self.calcECI()

        # Calculate position of the station in ECI coordinates (only for the reference JD, used for 
        # intersecting planes solution)
        self.x_stat, self.y_stat, self.z_stat = geo2Cartesian(self.lat, self.lon, self.ele, self.jdt_ref)
        self.stat_eci = np.array([self.x_stat, self.y_stat, self.z_stat])

        # Calculate positions of the station in ECI coordinates, for each JD of individual measurements
        # (used for the lines of sight least squares approach)
        self.stat_eci_los = np.ascontiguousarray(
            np.array(geo2Cartesian_vect(self.lat, self.lon, self.ele, self.JD_data)).T
            )

        # Fit a plane through the given points
        self.plane_N = self.planeFit()


        ### EXCLUDED POINTS ###
        ######################################################################################################

        self.excluded_time = excluded_time

        self.excluded_indx_range = []

        # Get the indices of measurements between which there is an excluded part of the trajectory
        if self.excluded_time is not None:

            # Get minimum and maximum excluded times
            excluded_time_min, excluded_time_max = min(self.excluded_time), max(self.excluded_time)


            # Make sure the excluded time is within the observations
            if (excluded_time_min >= np.min(self.time_data)) and (excluded_time_max <= np.max(time_data)):

                excluded_indx_min = 0
                excluded_indx_max = len(self.time_data) - 1

                # Find indices of excluded times, taking the ignored points into account
                for i, t in enumerate(self.time_data[self.ignore_list == 0]):
                    
                    if t <= excluded_time_min:
                        excluded_indx_min = i

                    if t >= excluded_time_max:
                        excluded_indx_max = i
                        break


                self.excluded_indx_range = [excluded_indx_min, excluded_indx_max]

            else:

                print('Excluded time range', self.excluded_time, 'is outside the observation times!')


        ######################################################################################################

        # ### PLOT RESULTS

        # fig = plt.figure()
        # ax = fig.add_subplot(111, projection='3d')

        # # Plot station position
        # ax.scatter(self.x_stat, self.y_stat, self.z_stat, s=50)

        # # Plot line of sight
        # #ax.scatter(self.x_stat + self.x_eci, self.y_stat + self.y_eci, self.z_stat + self.z_eci, c='red')
        # ax.quiver(self.x_stat, self.y_stat, self.z_stat, self.x_eci, self.y_eci, self.z_eci, length=1.0,
        #         normalize=True, arrow_length_ratio=0.1)

        # # ax.scatter(0, 0, 0, s=50)
        # # ax.scatter(self.x_eci, self.y_eci, self.z_eci, c='red')

        # d = -np.array([self.x_stat, self.y_stat, self.z_stat]).dot(self.plane_N)
        # #d = -np.array([0, 0, 0]).dot(self.plane_N)

        # print('d', d)

        # # create x,y
        # xx, yy = np.meshgrid(np.arange(self.x_stat - 1, self.x_stat + 2), np.arange(self.y_stat - 1, self.y_stat + 2))
        # #xx, yy = np.meshgrid(np.arange(-1, 2), np.arange(-1, 2))

        # # calculate corresponding z
        # z = (-self.plane_N[0]*xx - self.plane_N[1]*yy - d)*1.0/self.plane_N[2]

        # # Plot plane normal
        # ax.scatter(*(self.plane_N + self.stat_eci))

        # print('N:', self.plane_N)

        # print(z)

        # # plot the surface
        # ax.plot_surface(xx, yy, z, color='green', alpha=0.5)

        # ax.set_xlim([-1 + self.x_stat, 1 + self.x_stat])
        # ax.set_ylim([-1 + self.y_stat, 1 + self.y_stat])
        # ax.set_zlim([-1 + self.z_stat, 1 + self.z_stat])

        # plt.show()

        # ###



    def calcAzimuthal(self):
        """ Calculate azimuthal coordinates from right ascension and declination. """

        # Let the JD data be fixed to the reference time - this is done because for CAMS data the azimuthal to 
        # equatorial conversion was done without considering the flow of time during the meteor's appearance.
        # NOTE: If your data does account for the changing time, then jdt_ref_vect should be:
        #   jdt_ref_vect = self.JD_data
        jdt_ref_vect = np.zeros_like(self.ra_data) + self.jdt_ref

        # Calculate azimuth and elevation
        self.azim_data, self.elev_data = raDec2AltAz_vect(self.ra_data, self.dec_data, jdt_ref_vect, self.lat, 
            self.lon)



    def calcEquatorial(self):
        """ Calculates equatorial coordinates from the given azimuthal coordinates. """ 

        # Calculate RA and declination for the plane intersection method
        self.ra_data, self.dec_data = altAz2RADec_vect(self.azim_data, self.elev_data, self.jdt_ref, self.lat, 
            self.lon)

        # Calculate RA and declination for the line of sight method
        self.ra_data_los, self.dec_data_los = altAz2RADec_vect(self.azim_data, self.elev_data, self.JD_data, 
            self.lat, self.lon)



    def calcECI(self):
        """ Calculate Earth-centered intertial coordinates from RA and Dec. """

        # Calculate measurement ECI coordinates for the planes intersection method
        self.meas_eci = np.array(raDec2ECI(self.ra_data, self.dec_data)).T
        self.x_eci, self.y_eci, self.z_eci = self.meas_eci.T

        # Calculate measurement ECI coordinates for the line of sight method
        self.meas_eci_los = np.ascontiguousarray(np.array(raDec2ECI(self.ra_data_los, self.dec_data_los)).T)
        self.x_eci_los, self.y_eci_los, self.z_eci_los = self.meas_eci_los.T



    def planeFit(self):
        """ Fits a plane through station position and observed points. """

        # Add meteor line of sight positions and station positions to single arays.
        #   Only use non-ignored points
        x_data = np.append(self.x_eci[self.ignore_list == 0], 0)
        y_data = np.append(self.y_eci[self.ignore_list == 0], 0)
        z_data = np.append(self.z_eci[self.ignore_list == 0], 0)

        A = np.c_[x_data, y_data, np.ones(x_data.shape[0])]

        # Fit a linear plane through the data points, return plane params (form: aX + bY + d = Z)
        C,_,_,_ = scipy.linalg.lstsq(A, z_data)

        # Calculate the plane normal
        N = np.array([C[0], C[1], -1.0])

        # Norm the normal vector to unit length
        N = vectNorm(N)

        return N



class PlaneIntersection(object):
    def __init__(self, obs1, obs2):
        """ Calculate the plane intersection between two stations. 
            
        Arguments:
            obs1: [ObservedPoints] Observations from the first station.
            obs2: [ObservedPoints] Observations from the second station.

        """

        self.obs1 = obs1
        self.obs2 = obs2

        # Calculate the observed angular length of the track from the first station
        obsangle1 = np.arccos(np.dot(self.obs1.meas_eci[0], self.obs1.meas_eci[-1]))

        # Calculate the observed angular length of the track from the second station
        obsangle2 = np.arccos(np.dot(self.obs2.meas_eci[0], self.obs2.meas_eci[-1]))


        ### Calculate the angle between the pair of planes (convergence angle) ###
        ######################################################################################################
        
        # Calculate the cosine of the convergence angle
        ang_cos = np.dot(self.obs1.plane_N, self.obs2.plane_N)

        # Make sure the cosine is in the proper range
        self.conv_angle = np.arccos(np.abs(np.clip(ang_cos, -1, 1)))

        ######################################################################################################


        # Calculate the plane intersection radiant ECI vector
        self.radiant_eci = np.cross(self.obs1.plane_N, self.obs2.plane_N)
        self.radiant_eci = vectNorm(self.radiant_eci)

        # If the last measurement is closer to the radiant than the first point, reverse signs
        if np.dot(self.obs1.meas_eci[0], self.radiant_eci) < np.dot(self.obs1.meas_eci[-1], self.radiant_eci):
            self.radiant_eci = -self.radiant_eci

        # Calculate the radiant position in RA and Dec
        self.radiant_eq = eci2RaDec(self.radiant_eci)


        ###### Calculate the closest point of approach (CPA) from the stations to the radiant line,
        ###### that is, a vector pointing from each station to the radiant line, which magnitude
        ###### corresponds to the distance to the radiant line

        ### Calculate the unit vector pointing from the 1st station to the radiant line ###
        ######################################################################################################

        self.w1 = np.cross(self.radiant_eci, self.obs1.plane_N)

        # Normalize the vector
        self.w1 = vectNorm(self.w1)

        # Invert vector orientation if pointing towards the station, not the radiant line
        if np.dot(self.w1, self.obs1.meas_eci[0]) < 0:
            self.w1 = -self.w1
        
        ######################################################################################################


        ### Calculate the unit vector pointing from the 2nd station to the radiant line ###
        ######################################################################################################

        self.w2 = np.cross(self.radiant_eci, self.obs2.plane_N)

        # Normalize the vector
        self.w2 = vectNorm(self.w2)

        # Invert vector orientation if pointing towards the station, not the radiant line
        if np.dot(self.w2, self.obs2.meas_eci[0]) < 0:
            self.w2 = -self.w2
        ######################################################################################################


        ### Calculate the range from stations to the radiant line ###
        ######################################################################################################

        # Calculate the difference in position of the two stations
        stat_diff = self.obs1.stat_eci - self.obs2.stat_eci

        # Calculate the angle between the pointings to the radiant line
        stat_cosangle = np.dot(self.w1, self.w2)


        # Calculate the range from the 1st station to the radiant line
        stat_range1 = (stat_cosangle*np.dot(stat_diff, self.w2) - np.dot(stat_diff, self.w1))/(1.0 \
            - stat_cosangle**2)

        # Calculate the CPA vector for the 1st station
        self.rcpa_stat1 = stat_range1*self.w1


        # Calculate the range from the 2nd station to the radiant line
        stat_range2 = (np.dot(stat_diff, self.w2) - stat_cosangle*np.dot(stat_diff, self.w1))/(1.0 \
            - stat_cosangle**2)

        # Calculate the CPA vector for the 2nd station
        self.rcpa_stat2 = stat_range2*self.w2


        # Calculate the position of the CPA with respect to the first camera, in ECI coordinates
        self.cpa_eci = obs1.stat_eci + self.rcpa_stat1

        ######################################################################################################

        # Calculate the statistical weight of the radiant solution
        self.weight = obsangle1*obsangle2*np.sin(self.conv_angle)**2



    def show(self):
        """ Shows the intersection of the two planes in 3D. """

        fig = plt.figure()
        ax = fig.add_subplot(111, projection='3d')

        observations = [self.obs1, self.obs2]

        # Calculate one point on the meteor trajectory
        traj_point, _, _ = findClosestPoints(self.obs1.stat_eci, self.obs1.meas_eci[0], self.cpa_eci, \
            self.radiant_eci)

        # Calculate the plot limits
        x_min = min([self.obs1.x_stat, self.obs2.x_stat, traj_point[0]])
        x_max = max([self.obs1.x_stat, self.obs2.x_stat, traj_point[0]])
        y_min = min([self.obs1.y_stat, self.obs2.y_stat, traj_point[1]])
        y_max = max([self.obs1.y_stat, self.obs2.y_stat, traj_point[1]])
        z_min = min([self.obs1.z_stat, self.obs2.z_stat, traj_point[2]])
        z_max = max([self.obs1.z_stat, self.obs2.z_stat, traj_point[2]])

        # Normalize the plot limits so they are rectangular
        delta_x = x_max - x_min
        delta_y = y_max - y_min
        delta_z = z_max - z_min
        delta_max = max([delta_x, delta_y, delta_z])

        x_diff = delta_max - delta_x
        x_min -= x_diff/2
        x_max += x_diff/2

        y_diff = delta_max - delta_y
        y_min -= y_diff/2
        y_max += y_diff/2

        z_diff = delta_max - delta_z
        z_min -= z_diff/2
        z_max += z_diff/2


        # Convert meters to km
        x_min /= 1000
        x_max /= 1000
        y_min /= 1000
        y_max /= 1000
        z_min /= 1000
        z_max /= 1000

        # Calculate the quiver arrow length
        arrow_len = 0.2*np.sqrt((x_min - x_max)**2 + (y_min - y_max)**2 + (z_min - z_max)**2)

        # Plot stations and observations
        for obs in observations:

            # Station positions
            ax.scatter(obs.x_stat/1000, obs.y_stat/1000, obs.z_stat/1000, s=50)

            # Lines of sight
            ax.quiver(obs.x_stat/1000, obs.y_stat/1000, obs.z_stat/1000, obs.x_eci/1000, obs.y_eci/1000, \
                obs.z_eci/1000, length=arrow_len, normalize=True, arrow_length_ratio=0.1, color='blue')

            d = -np.array([obs.x_stat/1000, obs.y_stat/1000, obs.z_stat/1000]).dot(obs.plane_N)

            # Create x,y
            xx, yy = np.meshgrid(np.linspace(x_min, x_max, 10), np.linspace(y_min, y_max, 10))

            # Calculate corresponding z
            z = (-obs.plane_N[0]*xx - obs.plane_N[1]*yy - d)*1.0/obs.plane_N[2]

            # Plot plane normal
            ax.quiver(obs.x_stat/1000, obs.y_stat/1000, obs.z_stat/1000, *obs.plane_N, length=arrow_len/2, 
                normalize=True, arrow_length_ratio=0.1, color='green')

            # Plot the plane
            ax.plot_surface(xx, yy, z, alpha=0.25)


        # Plot the radiant state vector
        rad_x, rad_y, rad_z = -self.radiant_eci/1000
        rst_x, rst_y, rst_z = traj_point/1000
        ax.quiver(rst_x, rst_y, rst_z, rad_x, rad_y, rad_z, length=arrow_len, normalize=True, color='red', \
            arrow_length_ratio=0.1)

        ax.set_xlim([x_min, x_max])
        ax.set_ylim([y_min, y_max])
        ax.set_zlim([z_min, z_max])

        ax.set_xlabel('X (km)')
        ax.set_ylabel('Y (km)')
        ax.set_zlabel('Z (km)')

        # Change the size of ticks (make them smaller)
        ax.tick_params(axis='both', which='major', labelsize=8)


        plt.show()



def numStationsNotIgnored(observations):
    """ Take a list of ObservedPoints and returns the number of stations that are actually to be used and 
        are not ignored in the solution.

    Arguments: 
        observations: [list] A list of ObservedPoints objects.

    Return:
        [int] Number of stations that are used in the solution.

    """

    return len([obs for obs in observations if obs.ignore_station == False])



def angleSumMeasurements2Line(observations, state_vect, radiant_eci, weights=None, gravity=False, 
                              gravity_factor=1.0, v0z=None):
    """ Sum all angles between the radiant line and measurement lines of sight.

        This function is used as a cost function for the least squares radiant solution of Borovicka et 
        al. (1990). The difference from the original approach is that the distancesfrom the radiant line
        have been replaced with angles.

    Arguments:
        observations: [list] A list of ObservedPoints objects which are containing meteor observations.
        state_vect: [3 element ndarray] Estimated position of the initial state vector in ECI coordinates.
        radiant_eci: [3 element ndarray] Unit 3D vector of the radiant in ECI coordinates.

    Keyword arguments:
        weights: [list] A list of statistical weights for every station. None by default.
        gravity: [bool] If True, the gravity drop will be taken into account.
        gravity_factor: [float] Factor by which the gravity correction will be multiplied. 1.0 by default.
        v0z: [float] Initial vertical velocity of the meteor. If None, 0.0 will be used.

    Return:
        angle_sum: [float] Sum of angles between the estimated trajectory line and individual lines of sight.

    """

    # If the weights were not given, use 1 for every weight
    if weights is None:
        weights = np.ones(len(observations))

        # Set weights for stations that are not used to 0
        weights = np.array([w if (observations[i].ignore_station == False) else 0 \
            for i, w in enumerate(weights)])

    # Make sure there are weights larger than 0
    if sum(weights) <= 0:
        weights = np.ones(len(observations))

        # Set weights for stations that are not used to 0
        weights = np.array([w if (observations[i].ignore_station == False) else 0 \
            for i, w in enumerate(weights)])



    # Move the state vector to the beginning of the trajectory
    state_vect = moveStateVector(state_vect, radiant_eci, observations)

    # Make sure that the radiant vector is a contigous array for faster calculations
    radiant_eci = np.ascontiguousarray(radiant_eci)

    # Find the earliest point in time
    t0 = min([obs.time_data[0] for obs in observations])

    angle_sum = 0.0
    weights_sum = 1e-10

    # Go through all observations from all stations
    for i, obs in enumerate(observations):
        
        # Go through all measured positions
        for t, meas_eci, stat_eci, ignore in zip(obs.time_data, obs.meas_eci_los, obs.stat_eci_los, \
            obs.ignore_list):

            # Skip the point if it is to be ignored
            if ignore:
                continue

            # Get the ECI coordinates of the projection of the measurement line of sight on the radiant line
            _, rad_cpa, _ = findClosestPoints(stat_eci, meas_eci, state_vect, radiant_eci)


            # Take the gravity drop into account
            #   Note: here we assume that the acceleration due to gravity is fixed at the given height,
            #   which might cause an offset of a few meters for events longer than 5 seconds
            if gravity:


                # Calculate the time in seconds from the beginning of the meteor
                t_rel = t - t0

                # Compute the model point modified due to gravity, assuming zero vertical velocity
                if v0z is None:
                    v0z = 0.0

                # Get the magnitude of the radiant vector
                rad_cpa_mag = vectMag(rad_cpa)

                # If the magnitude is 0, set it to 1 to avoid a division by zero issue
                if rad_cpa_mag == 0:
                    rad_cpa_mag = 1.0

                rad_cpa_grav = applyGravityDrop(rad_cpa, t_rel, rad_cpa_mag, gravity_factor, v0z)
                _, rad_cpa, _ = findClosestPoints(stat_eci, meas_eci, rad_cpa_grav, radiant_eci)



            # Calculate the unit vector pointing from the station to the point on the trajectory
            station_ray = rad_cpa - stat_eci
            station_ray = vectNorm(station_ray)

            # Calculate the angle between the observed LoS as seen from the station and the radiant line
            cosangle = np.dot(meas_eci, station_ray)

            # Make sure the cosine is within limits and calculate the angle
            angle_sum += weights[i]*np.arccos(np.clip(cosangle, -1, 1))

            weights_sum += weights[i]


    return angle_sum/weights_sum




def minimizeAngleCost(params, observations, weights=None, gravity=False, gravity_factor=1.0, v0z=None):
    """ A helper function for minimization of angle deviations. """

    state_vect, radiant_eci = np.hsplit(params, 2)
    
    return angleSumMeasurements2Line(observations, state_vect, radiant_eci, weights=weights, gravity=gravity,\
        gravity_factor=gravity_factor, v0z=v0z)




def calcSpatialResidual(jdt_ref, jd, state_vect, radiant_eci, stat, meas, gravity=False, gravity_factor=1.0, 
                        v0z=None):
    """ Calculate horizontal and vertical residuals from the radiant line, for the given observed point.

    Arguments:
        jd: [float] Julian date
        state_vect: [3 element ndarray] ECI position of the state vector
        radiant_eci: [3 element ndarray] radiant direction vector in ECI
        stat: [3 element ndarray] position of the station in ECI
        meas: [3 element ndarray] line of sight from the station, in ECI

    Keyword arguments:
        gravity: [bool] Apply the correction for Earth's gravity.
        gravity_factor: [float] Factor by which the gravity correction will be multiplied. 1.0 by default.
        v0z: [float] Initial vertical velocity of the meteor. If None, 0.0 will be used.

    Return:
        (hres, vres): [tuple of floats] residuals in horitontal and vertical direction from the radiant line

    """


    # Note:
    #   This function has been tested (without the gravity influence part) and it produces good results


    meas = vectNorm(meas)

    # Calculate closest points of approach (observed line of sight to radiant line) from the state vector
    obs_cpa, rad_cpa, d = findClosestPoints(stat, meas, state_vect, radiant_eci)

    # Apply the gravity drop
    if gravity:

        # Compute the relative time
        t_rel = 86400*(jd - jdt_ref)

        # Correct the point on the trajectory for gravity
        if v0z is None:
            v0z = 0.0
        rad_cpa_grav = applyGravityDrop(rad_cpa, t_rel, vectMag(rad_cpa), gravity_factor, v0z)

        # ###########################

        # # Calculate closest points of approach (observed line of sight to radiant line) from the gravity corrected
        # # point
        obs_cpa, rad_cpa, d = findClosestPoints(stat, meas, rad_cpa_grav, radiant_eci)

        # Works by creating a dummy point ON the gravity dropped trajectory, 
        # then re-doing the find closest points fit to get better CPA vectors.
        # Note that the find closest points algorithm doesn't care whether it uses the state vector or a random point
        # further down the trajectory AS LONG AS it's gravity corrected.


    # Vector pointing from the point on the trajectory to the point on the line of sight
    p = obs_cpa - rad_cpa

    # # Calculate geographical coordinates of the point on the trajectory
    # lat, lon, elev = cartesian2Geo(jd, *rad_cpa)

    # Calculate geographical coordinates of the state vector
    lat, lon, elev = cartesian2Geo(jd, *state_vect)

    # Calculate ENU (East, North, Up) vector at the position of the state vector, and direction of the radiant
    nn = np.array(ecef2ENU(lat, lon, *radiant_eci))

    # Convert the vector to polar coordinates
    theta = np.arctan2(nn[1], nn[0])
    phi = np.arccos(nn[2]/vectMag(nn))

    # Local reference frame unit vectors
    hx = np.array([            -np.cos(theta),              np.sin(theta),         0.0])
    vz = np.array([-np.cos(phi)*np.sin(theta), -np.cos(phi)*np.cos(theta), np.sin(phi)])
    hy = np.array([ np.sin(phi)*np.sin(theta),  np.sin(phi)*np.cos(theta), np.cos(phi)])
    
    # Calculate local reference frame unit vectors in ECEF coordinates
    ehorzx = enu2ECEF(lat, lon, *hx)
    ehorzy = enu2ECEF(lat, lon, *hy)
    evert  = enu2ECEF(lat, lon, *vz)

    ehx = np.dot(p, ehorzx)
    ehy = np.dot(p, ehorzy)

    # Calculate vertical residuals
    vres = np.sign(ehx)*np.hypot(ehx, ehy)

    # Calculate horizontal residuals
    hres = np.dot(p, evert)

    return hres, vres



def lineFuncLS(params, x, y, weights):
    """ Line defined by slope and intercept. Version for least squares.
    
    Arguments:
        params: [list] Line parameters 
        x: [float] Independant variable
        y: [float] Estimated values

    Keyword arguments:
        weight: [float] Weight of the residual.

    Return:
        [float]: line given by (m, k) evaluated at x

    """

    # Compute the residuals and apply weights (sqrt of weights is takes because the value will be squared in
    #   the LS function)
    return (lineFunc(x, *params) - y)*np.sqrt(weights)



def jacchiaLagFunc(t, a1, a2):
    """ Jacchia (1955) model for modeling lengths along the trail of meteors, modified to fit the lag (length 
        along the trail minus the linear part, estimated by fitting a line to the first part of observations, 
        where the length is still linear) instead of the length along the trail. 
    
    Arguments:
        t: [float] time in seconds at which the Jacchia function will be evaluated
        a1: [float] 1st acceleration term
        a2: [float] 2nd acceleration term

    Return:
        [float] Jacchia model defined by a1 and a2, estimated at point in time t

    """

    return -np.abs(a1)*np.exp(np.abs(a2)*t)



def jacchiaLengthFunc(t, a1, a2, v_init, k):
    """ Jacchia (1955) model for modelling lengths along the trail of meteors. 
    
    Arguments:
        t: [float] Time in seconds at which the Jacchia function will be evaluated.
        a1: [float] 1st decelerationn term.
        a2: [float] 2nd deceleration term.
        v_init: [float] Initial velocity in m/s.
        k: [float] Initial offset in length.

    Return:
        [float] Jacchia model defined by a1 and a2, estimated at point in time t.

    """


    return k + v_init*t - np.abs(a1)*np.exp(np.abs(a2)*t)



def jacchiaVelocityFunc(t, a1, a2, v_init):
    """ Derivation of the Jacchia (1955) model, used for calculating velocities from the fitted model. 
    
    Arguments:
        t: [float] Time in seconds at which the Jacchia function will be evaluated.
        a1: [float] 1st decelerationn term.
        a2: [float] 2nd deceleration term.
        v_init: [float] Initial velocity in m/s.
        k: [float] Initial offset in length.

    Return:
        [float] velocity at time t

    """

    return v_init - np.abs(a1*a2)*np.exp(np.abs(a2)*t)



def checkWeights(observations, weights):
    """ Check weight values and make sure they can be used. """

    # If the weights were not given, use 1 for every weight
    if weights is None:
        weights = np.ones(len(observations))

        # Set weights for stations that are not used to 0
        weights = np.array([w if (observations[i].ignore_station == False) else 0 \
            for i, w in enumerate(weights)])

    # Make sure there are weights larger than 0
    if sum(weights) <= 0:
        weights = np.ones(len(observations))

        # Set weights for stations that are not used to 0
        weights = np.array([w if (observations[i].ignore_station == False) else 0 \
            for i, w in enumerate(weights)])


    return weights



def timingResiduals(params, observations, time_dict, weights=None, ret_stddev=False):
    """ Calculate the sum of absolute differences between timings of given stations using the length from
        respective stations.
    
    Arguments:
        params: [ndarray] Timing differences from the reference station (NOTE: reference station should NOT be 
            in this list).
        observations: [list] A list of ObservedPoints objects.
        time_dict: [dict] A dictionary of timing differences for every station. The keys are station IDs and
            the values are timing differences. If a fixed time difference is not given for a station, the
            timing difference is set to 0.

    Keyword arguments:
        weights: [list] A list of statistical weights for every station.
        ret_stddev: [bool] Returns the standard deviation instead of the cost function.
    
    Return:
        [float] Average absolute difference between the timings from all stations using the length for
            matching.

    """

    # Make sure weight values are OK
    weights = checkWeights(observations, weights)

    stat_count = 0

    state_vect_distances = []

    # Go through observations from all stations
    for i, obs in enumerate(observations):

        # Check if the station has a given fixed time offset and assign it
        if not isinstance(time_dict[str(obs.station_id)], bool):
            t_diff = time_dict[str(obs.station_id)]

        else:
            # Take the estimated time difference for all other stations
            t_diff = params[stat_count]
            stat_count += 1

        # Calculate the shifted time
        time_shifted = obs.time_data + t_diff

        # Add length to length list
        state_vect_distances.append([time_shifted,  obs.state_vect_dist])



    cost_sum = 0
    cost_point_count = 0
    weights_sum = 1e-10

    # Keep track of stations with confirmed overlaps
    confirmed_overlaps = []

    # Go through all pairs of observations (i.e. stations)
    for i in range(len(observations)):

        # Skip ignored stations
        if observations[i].ignore_station:
            continue

        for j in range(len(observations)):
            
            # Skip ignored stations
            if observations[j].ignore_station:
                continue


            # Skip pairing the same observations again
            if j <= i:
                continue

            # Extract times and lengths from both stations
            time1, len1 = state_vect_distances[i]
            time2, len2 = state_vect_distances[j]

            # Exclude ignored points
            time1 = time1[observations[i].ignore_list == 0]
            len1 = len1[observations[i].ignore_list == 0]
            time2 = time2[observations[j].ignore_list == 0]
            len2 = len2[observations[j].ignore_list == 0]

            # Find common points in length between both stations
            common_pts = np.where((len2 >= np.min(len1)) & (len2 <= np.max(len1)))


            # Continue without fitting the timing is there is no, or almost no overlap
            if len(common_pts[0]) < 4:
                continue


            # Keep track of stations with confirmed overlaps
            confirmed_overlaps.append(observations[i].station_id)
            confirmed_overlaps.append(observations[j].station_id)
            

            # Take only the common points
            time2 = time2[common_pts]
            len2 = len2[common_pts]


            # If there are any excluded points in the reference observations, do not take their
            # pairs from the other site into consideration
            if observations[i].excluded_indx_range:

                # Extract excluded indices
                excluded_indx_min, excluded_indx_max = observations[i].excluded_indx_range

                # Get the range of lengths inside the exclusion zone
                len1_excluded_min = len1[excluded_indx_min]
                len1_excluded_max = len1[excluded_indx_max]

                # Select only those lengths in the other station which are outside the exclusion zone
                temp_arr = np.c_[time2, len2]
                temp_arr = temp_arr[~((temp_arr[:, 1] >= len1_excluded_min) \
                    & (temp_arr[:, 1] <= len1_excluded_max))]

                time2, len2 = temp_arr.T


            # Interpolate the first (i.e. reference length)
            len1_interpol = scipy.interpolate.interp1d(len1, time1)

            # Calculate the residuals using smooth approximation of L1 (absolute value) cost
            z = (len1_interpol(len2) - time2)**2

            # Calculate the cost function sum
            cost_sum += weights[i]*weights[j]*np.sum(2*(np.sqrt(1 + z) - 1))

            # Add the weight sum
            weights_sum += weights[i]*weights[j]

            # Add the total number of points to the cost counter
            cost_point_count += len(z)


    # Exclude stations with no time overlap with other stations
    if (len(observations) > 2):
        confirmed_overlaps = list(set(confirmed_overlaps))
        for obs in observations:
            if obs.station_id not in confirmed_overlaps:
                obs.ignore_station = True
                obs.ignore_list = np.ones(len(obs.time_data), dtype=np.uint8)


    # If no points were compared, return infinite
    if cost_point_count == 0:
        return np.inf

    # Calculate the standard deviation of the fit
    dist_stddev = np.sqrt(cost_sum/weights_sum/cost_point_count)

    if ret_stddev:

        # Returned for reporting the goodness of fit
        return dist_stddev

    else:

        # Returned for minimization
        return cost_sum/weights_sum/cost_point_count



def moveStateVector(state_vect, radiant_eci, observations):
    """ Moves the state vector position along the radiant line until it is before any points which are
        projected on it. This is used to make sure that lengths and lags are properly calculated.
    
    Arguments:
        state_vect: [ndarray] (x, y, z) ECI coordinates of the initial state vector (meters).
        radiant_eci: [ndarray] (x, y, z) components of the unit radiant direction vector.
        observations: [list] A list of ObservationPoints objects which hold measurements from individual
            stations.

    Return:
        rad_cpa_beg: [ndarray] (x, y, z) ECI coordinates of the beginning point of the trajectory.

    """

    rad_cpa_list = []
    radiant_ang_dist_list = []

    # Go through all non-ignored observations from all stations
    nonignored_observations = [obstmp for obstmp in observations if not obstmp.ignore_station]
    for obs in nonignored_observations:

        # Calculate closest points of approach (observed line of sight to radiant line) of the first point
        # on the trajectory across all stations
        _, rad_cpa, _ = findClosestPoints(obs.stat_eci_los[0], obs.meas_eci_los[0], state_vect, 
            radiant_eci)

        rad_cpa_list.append(rad_cpa)


        # Compute angular distance from the first point to the radiant
        rad_ang_dist = angleBetweenVectors(radiant_eci, vectNorm(rad_cpa))
        radiant_ang_dist_list.append(rad_ang_dist)

        

    # # Choose the state vector with the largest height
    # rad_cpa_beg = rad_cpa_list[np.argmax([vectMag(rad_cpa_temp) for rad_cpa_temp in rad_cpa_list])]

    # Choose the state vector as the point of initial observation closest to the radiant
    rad_cpa_beg = rad_cpa_list[np.argmin([rad_ang_dist for rad_ang_dist in radiant_ang_dist_list])]


    return np.ascontiguousarray(rad_cpa_beg)




class MCUncertainties(object):
    def __init__(self, mc_traj_list):
        """ Container for standard deviations and confidence intervals of trajectory parameters calculated 
        using Monte Carlo. 
        """

        # Confidence interval value (95%)
        self.ci = 95

        # A list with all trajectory objects calculated via Monte Carlo
        self.mc_traj_list = mc_traj_list

        # State vector position
        self.state_vect_mini = None
        self.state_vect_mini_ci = None
        self.x = None
        self.x_ci = None
        self.y = None
        self.y_ci = None
        self.z = None
        self.z_ci = None

        # Velocity state vector
        self.vx = None
        self.vx_ci = None
        self.vy = None
        self.vy_ci = None
        self.vz = None
        self.vz_ci = None

        # Radiant vector
        self.radiant_eci_mini = None
        self.radiant_eci_mini_ci = None

        # Beginning/ending points
        self.rbeg_lon = None
        self.rbeg_lon_ci = None
        self.rbeg_lon_m = None
        self.rbeg_lat = None
        self.rbeg_lat_ci = None
        self.rbeg_lat_m = None
        self.rbeg_ele = None
        self.rbeg_ele_ci = None
        self.rbeg_ele_wgs84 = None
        self.rbeg_ele_wgs84_ci = None

        self.rend_lon = None
        self.rend_lon_ci = None
        self.rend_lon_m = None
        self.rend_lat = None
        self.rend_lat_ci = None
        self.rend_lat_m = None
        self.rend_ele = None
        self.rend_ele_ci = None
        self.rend_ele_wgs84 = None
        self.rend_ele_wgs84_ci = None

        # Lowest height point (used for grazers)
        self.htmin_lon = None
        self.htmin_lon_ci = None
        self.htmin_lon_m = None
        self.htmin_lat = None
        self.htmin_lat_ci = None
        self.htmin_lat_m = None
        self.htmin_ele = None
        self.htmin_ele_ci = None
        self.htmin_ele_wgs84 = None
        self.htmin_ele_wgs84_ci = None

        # Apparent radiant position (radians)
        self.ra = None
        self.ra_ci = None
        self.dec = None
        self.dec_ci = None

        # Apparent azimuth and altitude
        self.azimuth_apparent = None
        self.azimuth_apparent_ci = None
        self.elevation_apparent = None
        self.elevation_apparent_ci = None

        # Estimated average velocity
        self.v_avg = None
        self.v_avg_ci = None

        # Estimated initial velocity
        self.v_init = None
        self.v_init_ci = None

        # Longitude of the reference point on the trajectory (rad)
        self.lon_ref = None
        self.lon_ref_ci = None

        # Latitude of the reference point on the trajectory (rad)
        self.lat_ref = None
        self.lat_ref_ci = None

        # Height of the reference point on the trajectory (meters)
        self.ht_ref = None
        self.ht_ref_ci = None

        # Geocentric latitude of the reference point (rad)
        self.lat_geocentric = None
        self.lat_geocentric_ci = None

        # Apparent zenith angle (before the correction for Earth's gravity)
        self.zc = None
        self.zc_ci = None

        # Zenith distance of the geocentric radiant (after the correction for Earth's gravity)
        self.zg = None
        self.zg_ci = None

        # Velocity at infinity
        self.v_inf = None
        self.v_inf_ci = None

        # Geocentric velocity (m/s)
        self.v_g = None
        self.v_g_ci = None

        # Geocentric radiant position (radians)
        self.ra_g = None
        self.ra_g_ci = None
        self.dec_g = None
        self.dec_g_ci = None

        # Ecliptic coordinates of the radiant (radians)
        self.L_g = None
        self.L_g_ci = None
        self.B_g = None
        self.B_g_ci = None

        # Sun-centered ecliptic rectangular coordinates of the average position on the meteor's trajectory 
        # (in kilometers)
        self.meteor_pos = None
        self.meteor_pos_ci = None

        # Helioventric velocity of the meteor (m/s)
        self.v_h = None
        self.v_h_ci = None

        # Corrected heliocentric velocity vector of the meteoroid using the method of Sato & Watanabe (2014)
        self.v_h_x = None
        self.v_h_x_ci = None
        self.v_h_y = None
        self.v_h_y_ci = None
        self.v_h_z = None
        self.v_h_z_ci = None

        # Corrected ecliptci coordinates of the meteor using the method of Sato & Watanabe (2014)
        self.L_h = None
        self.L_h_ci = None
        self.B_h = None
        self.B_h_ci = None

        # Solar longitude (radians)
        self.la_sun = None
        self.la_sun_ci = None

        # Semi-major axis (AU)
        self.a = None
        self.a_ci = None

        # Eccentricty
        self.e = None
        self.e_ci = None

        # Inclination (radians)
        self.i = None
        self.i_ci = None

        # Argument of perihelion (radians)
        self.peri = None
        self.peri_ci = None

        # Ascending node (radians)
        self.node = None
        self.node_ci = None

        # Longitude of perihelion (radians)
        self.pi = None
        self.pi_ci = None

        # Latitude of perihelion (radians)
        self.b = None
        self.b_ci = None

        # Perihelion distance (AU)
        self.q = None
        self.q_ci = None

        # Aphelion distance (AU)
        self.Q = None
        self.Q_ci = None

        # True anomaly at the moment of contact with Earth (radians)
        self.true_anomaly = None
        self.true_anomaly_ci = None

        # Exxentric anomaly (radians)
        self.eccentric_anomaly = None
        self.eccentric_anomaly_ci = None

        # Mean anomaly (radians)
        self.mean_anomaly = None
        self.mean_anomaly_ci = None

        # Calculate the date and time of the last perihelion passage (datetime object)
        self.last_perihelion = None
        self.last_perihelion_ci = None

        # Mean motion in the orbit (rad/day)
        self.n = None
        self.n_ci = None

        # Orbital period
        self.T = None
        self.T_ci = None

        # Tisserand's parameter with respect to Jupiter
        self.Tj = None
        self.Tj_ci = None

# Preserve compatibility with pickle files genrated before the typo fix
MCUncertanties = MCUncertainties



def calcMCUncertainties(traj_list, traj_best):
    """ Takes a list of trajectory objects and returns the standard deviation of every parameter. 

    Arguments:
        traj_list: [list] A list of Trajectory objects, each is the result of an individual Monte Carlo run.
        traj_best: [Trajectory object] Trajectory which is chosen to the be the best of all MC runs.

    Return:
        un: [MCUncertainties object] Object containing the uncertainty of every calculated parameter.
    """


    # Init a new container for uncertainties
    un = MCUncertainties(traj_list)

    # Initial velocity
    un.v_init = np.std([traj.v_init for traj in traj_list])
    un.v_init_ci = confidenceInterval([traj.v_init for traj in traj_list], un.ci)

    # State vector
    un.x = np.std([traj.state_vect_mini[0] for traj in traj_list])
    un.x_ci = confidenceInterval([traj.state_vect_mini[0] for traj in traj_list], un.ci)
    un.y = np.std([traj.state_vect_mini[1] for traj in traj_list])
    un.y_ci = confidenceInterval([traj.state_vect_mini[1] for traj in traj_list], un.ci)
    un.z = np.std([traj.state_vect_mini[2] for traj in traj_list])
    un.z_ci = confidenceInterval([traj.state_vect_mini[2] for traj in traj_list], un.ci)

    un.state_vect_mini = np.array([un.x, un.y, un.z])
    un.state_vect_mini_ci = np.array([un.x_ci, un.y_ci, un.z_ci])


    rad_x = np.std([traj.radiant_eci_mini[0] for traj in traj_list])
    rad_x_ci = confidenceInterval([traj.radiant_eci_mini[0] for traj in traj_list], un.ci)
    rad_y = np.std([traj.radiant_eci_mini[1] for traj in traj_list])
    rad_y_ci = confidenceInterval([traj.radiant_eci_mini[1] for traj in traj_list], un.ci)
    rad_z = np.std([traj.radiant_eci_mini[2] for traj in traj_list])
    rad_z_ci = confidenceInterval([traj.radiant_eci_mini[2] for traj in traj_list], un.ci)

    un.radiant_eci_mini = np.array([rad_x, rad_y, rad_z])
    un.radiant_eci_mini_ci = np.array([rad_x_ci, rad_y_ci, rad_z_ci])

    # Velocity state vector
    un.vx = abs(traj_best.v_init*traj_best.radiant_eci_mini[0]*(un.v_init/traj_best.v_init
        + rad_x/traj_best.radiant_eci_mini[0]))
    un.vx_ci = confidenceInterval([traj.v_init*traj.radiant_eci_mini[0] for traj in traj_list], un.ci)
    un.vy = abs(traj_best.v_init*traj_best.radiant_eci_mini[1]*(un.v_init/traj_best.v_init
        + rad_y/traj_best.radiant_eci_mini[1]))
    un.vy_ci = confidenceInterval([traj.v_init*traj.radiant_eci_mini[1] for traj in traj_list], un.ci)
    un.vz = abs(traj_best.v_init*traj_best.radiant_eci_mini[2]*(un.v_init/traj_best.v_init
        + rad_z/traj_best.radiant_eci_mini[2]))
    un.vz_ci = confidenceInterval([traj.v_init*traj.radiant_eci_mini[2] for traj in traj_list], un.ci)


    # Beginning/ending points
    N_beg = EARTH.EQUATORIAL_RADIUS/np.sqrt(1.0 - (EARTH.E**2)*np.sin(traj_best.rbeg_lat)**2)
    un.rbeg_lon = scipy.stats.circstd([traj.rbeg_lon for traj in traj_list])
    un.rbeg_lon_ci = confidenceInterval([traj.rbeg_lon for traj in traj_list], un.ci, angle=True)
    un.rbeg_lon_m = np.sin(un.rbeg_lon)*np.cos(traj_best.rbeg_lat)*N_beg
    un.rbeg_lat = np.std([traj.rbeg_lat for traj in traj_list])
    un.rbeg_lat_ci = confidenceInterval([traj.rbeg_lat for traj in traj_list], un.ci)
    un.rbeg_lat_m = np.sin(un.rbeg_lat)*N_beg
    un.rbeg_ele = np.std([traj.rbeg_ele for traj in traj_list])
    un.rbeg_ele_ci = confidenceInterval([traj.rbeg_ele for traj in traj_list], un.ci)
    un.rbeg_ele_wgs84 = np.std([traj.rbeg_ele_wgs84 for traj in traj_list])
    un.rbeg_ele_wgs84_ci = confidenceInterval([traj.rbeg_ele_wgs84 for traj in traj_list], un.ci)

    N_end = EARTH.EQUATORIAL_RADIUS/np.sqrt(1.0 - (EARTH.E**2)*np.sin(traj_best.rend_lat)**2)
    un.rend_lon = scipy.stats.circstd([traj.rend_lon for traj in traj_list])
    un.rend_lon_ci = confidenceInterval([traj.rend_lon for traj in traj_list], un.ci, angle=True)
    un.rend_lon_m = np.sin(un.rend_lon)*np.cos(traj_best.rend_lat)*N_end
    un.rend_lat = np.std([traj.rend_lat for traj in traj_list])
    un.rend_lat_ci = confidenceInterval([traj.rend_lat for traj in traj_list], un.ci)
    un.rend_lat_m = np.sin(un.rend_lat)*N_end
    un.rend_ele = np.std([traj.rend_ele for traj in traj_list])
    un.rend_ele_ci = confidenceInterval([traj.rend_ele for traj in traj_list], un.ci)
    un.rend_ele_wgs84 = np.std([traj.rend_ele_wgs84 for traj in traj_list])
    un.rend_ele_wgs84_ci = confidenceInterval([traj.rend_ele_wgs84 for traj in traj_list], un.ci)

    # Lowest point
    N_end = EARTH.EQUATORIAL_RADIUS/np.sqrt(1.0 - (EARTH.E**2)*np.sin(traj_best.htmin_lat)**2)
    un.htmin_lon = scipy.stats.circstd([traj.htmin_lon for traj in traj_list])
    un.htmin_lon_ci = confidenceInterval([traj.htmin_lon for traj in traj_list], un.ci, angle=True)
    un.htmin_lon_m = np.sin(un.htmin_lon)*np.cos(traj_best.htmin_lat)*N_end
    un.htmin_lat = np.std([traj.htmin_lat for traj in traj_list])
    un.htmin_lat_ci = confidenceInterval([traj.htmin_lat for traj in traj_list], un.ci)
    un.htmin_lat_m = np.sin(un.htmin_lat)*N_end
    un.htmin_ele = np.std([traj.htmin_ele for traj in traj_list])
    un.htmin_ele_ci = confidenceInterval([traj.htmin_ele for traj in traj_list], un.ci)
    un.htmin_ele_wgs84 = np.std([traj.htmin_ele_wgs84 for traj in traj_list])
    un.htmin_ele_wgs84_ci = confidenceInterval([traj.htmin_ele_wgs84 for traj in traj_list], un.ci)


    if traj_best.orbit is not None:

        # Apparent ECI
        un.ra = scipy.stats.circstd([traj.orbit.ra for traj in traj_list])
        un.ra_ci = confidenceInterval([traj.orbit.ra for traj in traj_list], un.ci, angle=True)
        un.dec = np.std([traj.orbit.dec for traj in traj_list])
        un.dec_ci = confidenceInterval([traj.orbit.dec for traj in traj_list], un.ci)
        un.v_avg = np.std([traj.orbit.v_avg for traj in traj_list])
        un.v_avg_ci = confidenceInterval([traj.orbit.v_avg for traj in traj_list], un.ci)
        un.v_inf = np.std([traj.orbit.v_inf for traj in traj_list])
        un.v_inf_ci = confidenceInterval([traj.orbit.v_inf for traj in traj_list], un.ci)
        un.azimuth_apparent = scipy.stats.circstd([traj.orbit.azimuth_apparent for traj in traj_list])
        un.azimuth_apparent_ci = confidenceInterval([traj.orbit.azimuth_apparent for traj in traj_list], \
            un.ci, angle=True)
        un.elevation_apparent = np.std([traj.orbit.elevation_apparent for traj in traj_list])
        un.elevation_apparent_ci = confidenceInterval([traj.orbit.elevation_apparent for traj in traj_list], \
            un.ci)

        # Apparent ground-fixed
        un.ra_norot = scipy.stats.circstd([traj.orbit.ra_norot for traj in traj_list])
        un.ra_norot_ci = confidenceInterval([traj.orbit.ra_norot for traj in traj_list], un.ci, angle=True)
        un.dec_norot = np.std([traj.orbit.dec_norot for traj in traj_list])
        un.dec_norot_ci = confidenceInterval([traj.orbit.dec_norot for traj in traj_list], un.ci)
        un.v_avg_norot = np.std([traj.orbit.v_avg_norot for traj in traj_list])
        un.v_avg_norot_ci = confidenceInterval([traj.orbit.v_avg_norot for traj in traj_list], un.ci)
        un.v_init_norot = np.std([traj.orbit.v_init_norot for traj in traj_list])
        un.v_init_norot_ci = confidenceInterval([traj.orbit.v_init_norot for traj in traj_list], un.ci)
        un.azimuth_apparent_norot = scipy.stats.circstd([traj.orbit.azimuth_apparent_norot for traj \
            in traj_list])
        un.azimuth_apparent_norot_ci = confidenceInterval([traj.orbit.azimuth_apparent_norot for traj \
            in traj_list], un.ci, angle=True)
        un.elevation_apparent_norot = np.std([traj.orbit.elevation_apparent_norot for traj in traj_list])
        un.elevation_apparent_norot_ci = confidenceInterval([traj.orbit.elevation_apparent_norot for traj \
            in traj_list], un.ci)

        # Reference point on the meteor trajectory
        un.lon_ref = scipy.stats.circstd([traj.orbit.lon_ref for traj in traj_list])
        un.lon_ref_ci = confidenceInterval([traj.orbit.lon_ref for traj in traj_list], un.ci, angle=True)
        un.lat_ref = np.std([traj.orbit.lat_ref for traj in traj_list])
        un.lat_ref_ci = confidenceInterval([traj.orbit.lat_ref for traj in traj_list], un.ci)
        un.lat_geocentric = np.std([traj.orbit.lat_geocentric for traj in traj_list])
        un.lat_geocentric_ci = confidenceInterval([traj.orbit.lat_geocentric for traj in traj_list], un.ci)
        un.ht_ref = np.std([traj.orbit.ht_ref for traj in traj_list])
        un.ht_ref_ci = confidenceInterval([traj.orbit.ht_ref for traj in traj_list], un.ci)
        un.ht_ref_wgs84 = np.std([traj.orbit.ht_ref_wgs84 for traj in traj_list])
        un.ht_ref_wgs84_ci = confidenceInterval([traj.orbit.ht_ref_wgs84 for traj in traj_list], un.ci)

        # Geocentric
        un.ra_g = scipy.stats.circstd([traj.orbit.ra_g for traj in traj_list])
        un.ra_g_ci = confidenceInterval([traj.orbit.ra_g for traj in traj_list], un.ci, angle=True)
        un.dec_g = np.std([traj.orbit.dec_g for traj in traj_list])
        un.dec_g_ci = confidenceInterval([traj.orbit.dec_g for traj in traj_list], un.ci)
        un.v_g = np.std([traj.orbit.v_g for traj in traj_list])
        un.v_g_ci = confidenceInterval([traj.orbit.v_g for traj in traj_list], un.ci)

        # Meteor position in Sun-centred rectangular coordinates
        meteor_pos_x = np.std([traj.orbit.meteor_pos[0] for traj in traj_list])
        meteor_pos_x_ci = confidenceInterval([traj.orbit.meteor_pos[0] for traj in traj_list], un.ci)
        meteor_pos_y = np.std([traj.orbit.meteor_pos[1] for traj in traj_list])
        meteor_pos_y_ci = confidenceInterval([traj.orbit.meteor_pos[1] for traj in traj_list], un.ci)
        meteor_pos_z = np.std([traj.orbit.meteor_pos[2] for traj in traj_list])
        meteor_pos_z_ci = confidenceInterval([traj.orbit.meteor_pos[2] for traj in traj_list], un.ci)

        un.meteor_pos = np.array([meteor_pos_x, meteor_pos_y, meteor_pos_z])
        un.meteor_pos_ci = np.array([meteor_pos_x_ci, meteor_pos_y_ci, meteor_pos_z_ci])

        # Zenith angles
        un.zc = np.std([traj.orbit.zc for traj in traj_list])
        un.zc_ci = confidenceInterval([traj.orbit.zc for traj in traj_list], un.ci)
        un.zg = np.std([traj.orbit.zg for traj in traj_list])
        un.zg_ci = confidenceInterval([traj.orbit.zg for traj in traj_list], un.ci)


        # Ecliptic geocentric
        un.L_g = scipy.stats.circstd([traj.orbit.L_g for traj in traj_list])
        un.L_g_ci = confidenceInterval([traj.orbit.L_g for traj in traj_list], un.ci, angle=True)
        un.B_g = np.std([traj.orbit.B_g for traj in traj_list])
        un.B_g_ci = confidenceInterval([traj.orbit.B_g for traj in traj_list], un.ci)
        un.v_h = np.std([traj.orbit.v_h for traj in traj_list])
        un.v_h_ci = confidenceInterval([traj.orbit.v_h for traj in traj_list], un.ci)

        # Ecliptic heliocentric
        un.L_h = scipy.stats.circstd([traj.orbit.L_h for traj in traj_list])
        un.L_h_ci = confidenceInterval([traj.orbit.L_h for traj in traj_list], un.ci, angle=True)
        un.B_h = np.std([traj.orbit.B_h for traj in traj_list])
        un.B_h_ci = confidenceInterval([traj.orbit.B_h for traj in traj_list], un.ci)
        un.v_h_x = np.std([traj.orbit.v_h_x for traj in traj_list])
        un.v_h_x_ci = confidenceInterval([traj.orbit.v_h_x for traj in traj_list], un.ci)
        un.v_h_y = np.std([traj.orbit.v_h_y for traj in traj_list])
        un.v_h_y_ci = confidenceInterval([traj.orbit.v_h_y for traj in traj_list], un.ci)
        un.v_h_z = np.std([traj.orbit.v_h_z for traj in traj_list])
        un.v_h_z_ci = confidenceInterval([traj.orbit.v_h_z for traj in traj_list], un.ci)

        # Orbital elements
        un.la_sun = scipy.stats.circstd([traj.orbit.la_sun for traj in traj_list])
        un.la_sun_ci = confidenceInterval([traj.orbit.la_sun for traj in traj_list], un.ci, angle=True)
        un.a = np.std([traj.orbit.a for traj in traj_list])
        un.a_ci = confidenceInterval([traj.orbit.a for traj in traj_list], un.ci)
        un.e = np.std([traj.orbit.e for traj in traj_list])
        un.e_ci = confidenceInterval([traj.orbit.e for traj in traj_list], un.ci)
        un.i = np.std([traj.orbit.i for traj in traj_list])
        un.i_ci = confidenceInterval([traj.orbit.i for traj in traj_list], un.ci)
        un.peri = scipy.stats.circstd([traj.orbit.peri for traj in traj_list])
        un.peri_ci = confidenceInterval([traj.orbit.peri for traj in traj_list], un.ci, angle=True)
        un.node = scipy.stats.circstd([traj.orbit.node for traj in traj_list])
        un.node_ci = confidenceInterval([traj.orbit.node for traj in traj_list], un.ci, angle=True)
        un.pi = scipy.stats.circstd([traj.orbit.pi for traj in traj_list])
        un.pi_ci = confidenceInterval([traj.orbit.pi for traj in traj_list], un.ci, angle=True)
        un.b = np.std([traj.orbit.b for traj in traj_list])
        un.b_ci = confidenceInterval([traj.orbit.b for traj in traj_list], un.ci)
        un.q = np.std([traj.orbit.q for traj in traj_list])
        un.q_ci = confidenceInterval([traj.orbit.q for traj in traj_list], un.ci)
        un.Q = np.std([traj.orbit.Q for traj in traj_list])
        un.Q_ci = confidenceInterval([traj.orbit.Q for traj in traj_list], un.ci)
        un.true_anomaly = scipy.stats.circstd([traj.orbit.true_anomaly for traj in traj_list])
        un.true_anomaly_ci = confidenceInterval([traj.orbit.true_anomaly for traj in traj_list], un.ci, \
            angle=True)
        un.eccentric_anomaly = scipy.stats.circstd([traj.orbit.eccentric_anomaly for traj in traj_list])
        un.eccentric_anomaly_ci = confidenceInterval([traj.orbit.eccentric_anomaly for traj in traj_list], \
            un.ci, angle=True)
        un.mean_anomaly = scipy.stats.circstd([traj.orbit.mean_anomaly for traj in traj_list])
        un.mean_anomaly_ci = confidenceInterval([traj.orbit.mean_anomaly for traj in traj_list], un.ci, \
            angle=True)

        # Last perihelion uncertanty (days)
        last_perihelion_list = [datetime2JD(traj.orbit.last_perihelion) for traj \
            in traj_list if isinstance(traj.orbit.last_perihelion, datetime.datetime)]
        if len(last_perihelion_list):
            un.last_perihelion = np.std(last_perihelion_list)
            un.last_perihelion_ci = confidenceInterval(last_perihelion_list, un.ci)
        else:
            un.last_perihelion = np.nan
            un.last_perihelion_ci = (np.nan, np.nan)
        

        # Mean motion in the orbit (rad/day)
        un.n = np.std([traj.orbit.n for traj in traj_list])
        un.n_ci = confidenceInterval([traj.orbit.n for traj in traj_list], un.ci)

        # Orbital period
        un.T = np.std([traj.orbit.T for traj in traj_list])
        un.T_ci = confidenceInterval([traj.orbit.T for traj in traj_list], un.ci)

        # Tisserand's parameter
        un.Tj = np.std([traj.orbit.Tj for traj in traj_list])
        un.Tj_ci = confidenceInterval([traj.orbit.Tj for traj in traj_list], un.ci)
    

    return un



def calcCovMatrices(mc_traj_list):
    """ Calculate the covariance matrix between orbital elements, and initial state vector using all Monte 
        Carlo trajectories. The covariance matrix is weighted by the timing residuals.

        The orbital covariance matrix is calculated for radians and the inital state vector matrix in meters
        and meters per second.

    Arguments:
        mc_traj_list: [list] A list of Trajectory objects from Monte Carlo runs.


    Return:
        orbit_cov, state_vect_cov: [tuple of ndarrays] Orbital and initial state vector covariance matrices.
    """

    # Filter out those trajectories for which the last perihelion time could not be estimated
    mc_traj_list = [traj for traj in mc_traj_list if traj.orbit.last_perihelion is not None]

    # If there are no good orbits, do not estimate the covariance matrix
    if not mc_traj_list:
        return np.zeros((6, 6)) - 1, np.zeros((6, 6)) - 1

    # Extract timing residuals
    timing_res_list = np.array([traj.timing_res for traj in mc_traj_list])

    # Make sure the timing residual is not 0
    timing_res_list[timing_res_list == 0] = 1e-10

    # Calculate the weights using timing residuals
    weights = np.min(timing_res_list)/timing_res_list
    weights = weights

    # Extract orbit elements
    e_list = np.array([traj.orbit.e for traj in mc_traj_list])
    q_list = np.array([traj.orbit.q for traj in mc_traj_list])
    tp_list = np.array([datetime2JD(traj.orbit.last_perihelion) for traj in mc_traj_list])
    node_list = np.degrees(normalizeAngleWrap(np.array([traj.orbit.node for traj in mc_traj_list])))
    peri_list = np.degrees(normalizeAngleWrap(np.array([traj.orbit.peri for traj in mc_traj_list])))
    i_list = np.degrees(normalizeAngleWrap(np.array([traj.orbit.i for traj in mc_traj_list])))
    

    # Calculate the orbital covariance (angles in degrees)
    orbit_input = np.c_[e_list, q_list, tp_list, node_list, peri_list, i_list].T
    orbit_cov = np.cov(orbit_input, aweights=weights)


    # Extract inital state vectors
    state_vect_list = np.array([traj.state_vect_mini for traj in mc_traj_list])
    initial_vel_vect_list = np.array([traj.v_init*traj.radiant_eci_mini for traj in mc_traj_list])

    # Calculate inital state vector covariance
    state_vect_input = np.hstack([state_vect_list, initial_vel_vect_list]).T
    state_vect_cov = np.cov(state_vect_input, aweights=weights)


    return orbit_cov, state_vect_cov




def trajNoiseGenerator(traj, noise_sigma):
    """ Given a base trajectory object and the observation uncertainly, this generator will generate
        new trajectory objects with noise-added obsevations. 
    
    Arguments:
        traj: [Trajectory] Trajectory instance.
        noise_sigma: [float] Standard deviations of noise to add to the data.

    Yields:
        [counter, traj_mc, traj.observations]:
            - counter: [int] Number of trajectories generated since the generator init.
            - traj_mc: [Trajectory] Trajectory object with added noise
            - traj.observations: [list] A list of original noise-free ObservedPoints.
    """


    counter = 0

    # Do mc_runs Monte Carlo runs
    while True:

        # Make a copy of the original trajectory object
        traj_mc = copy.deepcopy(traj)

        # Set the measurement type to alt/az
        traj_mc.meastype = 2
        
        # Reset the observation points
        traj_mc.observations = []

        # Reinitialize the observations with points sampled using a Gaussian kernel
        for obs in traj.observations:


            azim_noise_list = []
            elev_noise_list = []

            # Go through all ECI unit vectors of measurement LoS, add the noise and calculate alt/az coords
            for jd, rhat in zip(obs.JD_data, obs.meas_eci_los):

                # Unit vector pointing from the station to the meteor observation point in ECI coordinates
                rhat = vectNorm(rhat)

                ### Add noise to simulated coordinates (taken over from Gural solver source)

                zhat = np.array([0.0, 0.0, 1.0])
                uhat = vectNorm(np.cross(rhat, zhat))
                vhat = vectNorm(np.cross(uhat, rhat))

                # # sqrt(2)/2*noise in each orthogonal dimension
                # NOTE: This is a bad way to do it because the estimated fit residuals are already estimated
                #   in the prependicular direction to the trajectory line
                # sigma = noise_sigma*np.abs(obs.ang_res_std)/np.sqrt(2.0)

                # # Make sure sigma is positive, if not set it to 1/sqrt(2) degrees
                # if (sigma < 0) or np.isnan(sigma):
                #     sigma = np.radians(1)/np.sqrt(2)

                # Compute noise level to add to observations
                sigma = noise_sigma*np.abs(obs.ang_res_std)

                # Make sure sigma is positive, if not set it to 1 degree
                if (sigma < 0) or np.isnan(sigma):
                    sigma = np.radians(1)

                # Add noise to observations
                meas_eci_noise = rhat + np.random.normal(0, sigma)*uhat + np.random.normal(0, sigma)*vhat

                # Normalize to a unit vector
                meas_eci_noise = vectNorm(meas_eci_noise)

                ###

                # Calculate RA, Dec for the given point
                ra, dec = eci2RaDec(meas_eci_noise)

                # Calculate azimuth and altitude of this direction vector
                azim, elev = raDec2AltAz(ra, dec, jd, obs.lat, obs.lon)

                azim_noise_list.append(azim)
                elev_noise_list.append(elev)

        
        
            # Fill in the new trajectory object - the time is assumed to be absolute
            traj_mc.infillTrajectory(azim_noise_list, elev_noise_list, obs.time_data, obs.lat, obs.lon, \
                obs.ele, station_id=obs.station_id, excluded_time=obs.excluded_time, \
                ignore_list=obs.ignore_list, magnitudes=obs.magnitudes, fov_beg=obs.fov_beg, \
                fov_end=obs.fov_end, obs_id=obs.obs_id, comment=obs.comment)

            
        # Do not show plots or perform additional optimizations
        traj_mc.verbose = False
        traj_mc.estimate_timing_vel = True
        traj_mc.filter_picks = False
        traj_mc.show_plots = False
        traj_mc.save_results = False

        # Return the modified trajectory object
        yield [counter, traj_mc, traj.observations]

        counter += 1



def checkMCTrajectories(mc_results, timing_res=np.inf, geometric_uncert=False):
    """ Filter out MC computed trajectories and only return successful ones. 
    
    Arguments:
        mc_results: [list] A list of Trajectory objects computed with added noise.

    Keyword arguments:
        timing_res: [float] Timing residual from the original LoS trajectory fit.
        geometric_uncert: [bool] If True, all MC runs will be taken to estimate the uncertainty, not just
            the ones with the better cost function value than the pure geometric solution. Use this when
            the lag is not reliable.

    Returns:
        [list] A filtered list of trajectories.

    """


    if not geometric_uncert:

        # Take only those solutions which have the timing residuals <= than the initial solution
        mc_results = [mc_traj for mc_traj in mc_results if mc_traj.timing_res <= timing_res]

    ##########

    # Reject those solutions for which LoS angle minimization failed
    mc_results = [mc_traj for mc_traj in mc_results if mc_traj.los_mini_status == True]

    # Reject those solutions for which the orbit could not be calculated
    mc_results = [mc_traj for mc_traj in mc_results if (mc_traj.orbit.ra_g is not None) \
        and (mc_traj.orbit.dec_g is not None)]

    print("{:d} successful MC runs done...".format(len(mc_results)))

    return mc_results



def _MCTrajSolve(params):
    """ Internal function. Does a Monte Carlo run of the given trajectory object. Used as a function for
        parallelization. 

    Arguments:
        params: [list]
            - i: [int] Number of MC run to be printed out.
            - traj: [Trajectory object] Trajectory object on which the run will be performed.
            - observations: [list] A list of observations with no noise.

    Return:
        traj: [Trajectory object] Trajectory object with the MC solution.

    """

    i, traj, observations = params

    print('Run No.', i + 1)

    traj.run(_mc_run=True, _orig_obs=observations)

    return traj



def monteCarloTrajectory(traj, mc_runs=None, mc_pick_multiplier=1, noise_sigma=1, geometric_uncert=False, \
    plot_results=True, mc_cores=None, max_runs=None):
    """ Estimates uncertanty in the trajectory solution by doing Monte Carlo runs. The MC runs are done 
        in parallel on all available computer cores.

        The uncertanty is taken as the standard deviation of angular measurements. Each point is sampled 
        mc_pick_multiplier times using a symetric 2D Gaussian kernel.

    Arguments:
        traj: [Trajectory object] initial trajectory on which Monte Carlo runs will be performed

    Keyword arguments:
        mc_runs: [int] A fixed number of Monte Carlo simulations. None by default. If it is given, it will
            override mc_pick_multiplier.
        mc_pick_multiplier: [int] Number of MC samples that will be taken for every point. 1 by default.
        noise_sigma: [float] Number of standard deviations to use for adding Gaussian noise to original 
            measurements.
        geometric_uncert: [bool] If True, all MC runs will be taken to estimate the uncertainty, not just
            the ones with the better cost function value than the pure geometric solution. Use this when
            the lag is not reliable.
        plot_results: [bool] Plot the trajectory and orbit spread. True by default.
        mc_cores: [int] Number of CPU cores to use for Monte Carlo parallel procesing. None by default,
            which means that all available cores will be used.
        max_runs: [int] Maximum number of runs. None by default, which will limit the runs to 10x req_num.
    """



    ### DO MONTE CARLO RUNS ###
    ##########################################################################################################

    # If a fixed number of Monte Carlo simulations is given, use it
    if mc_runs is not None:

        mc_runs = mc_runs

    else:

        # Calculate the total number of Monte Carlo runs, so every point is sampled mc_pick_multiplier times.
        mc_runs = sum([len(obs.time_data) for obs in traj.observations])
        mc_runs = mc_runs*mc_pick_multiplier


    print("Doing", mc_runs, "successful Monte Carlo runs...")


    # Init the trajectory noise generator
    traj_generator = trajNoiseGenerator(traj, noise_sigma)

    
    # Run the MC solutions
    results_check_kwagrs = {"timing_res": traj.timing_res, "geometric_uncert": geometric_uncert}
    mc_results = parallelComputeGenerator(traj_generator, _MCTrajSolve, checkMCTrajectories, mc_runs, \
        results_check_kwagrs=results_check_kwagrs, n_proc=mc_cores, max_runs=max_runs)


    # If there are no MC runs which were successful, recompute using geometric uncertainties
    if len(mc_results) < 2:
        print("No successful MC runs, computing geometric uncertanties...")

        # Run the MC solutions
        geometric_uncert = True
        results_check_kwagrs["geometric_uncert"] = geometric_uncert
        mc_results = parallelComputeGenerator(traj_generator, _MCTrajSolve, checkMCTrajectories, mc_runs, \
            results_check_kwagrs=results_check_kwagrs, n_proc=mc_cores, max_runs=max_runs)


    # Add the original trajectory in the Monte Carlo results, if it is the one which has the best length match
    if traj.orbit.ra_g is not None:
        mc_results.append(traj)

    
    ##########################################################################################################


    # Break the function of there are no trajectories to process
    if len(mc_results) < 2:
        print('!!! Not enough good Monte Carlo runs for uncertaintly estimation!')
        return traj, None


    # Choose the solution with the lowest timing residuals as the best solution
    timing_res_trajs = [traj_tmp.timing_res for traj_tmp in mc_results]
    best_traj_ind = timing_res_trajs.index(min(timing_res_trajs))

    # Choose the best trajectory
    traj_best = mc_results[best_traj_ind]

    # Assign geometric uncertainty flag, if it was changed
    traj_best.geometric_uncert = geometric_uncert

    print('Computing uncertainties...')

    # Calculate the standard deviation of every trajectory parameter
    uncertainties = calcMCUncertainties(mc_results, traj_best)

    print('Computing covariance matrices...')

    # Calculate orbital and inital state vector covariance matrices (angles in degrees)
    traj_best.orbit_cov, traj_best.state_vect_cov = calcCovMatrices(mc_results)


    ### PLOT RADIANT SPREAD (Vg color and length stddev) ###
    ##########################################################################################################

    if (traj.orbit is not None) and plot_results:

        ra_g_list = np.array([traj_temp.orbit.ra_g for traj_temp in mc_results])
        dec_g_list = np.array([traj_temp.orbit.dec_g for traj_temp in mc_results])
        v_g_list = np.array([traj_temp.orbit.v_g for traj_temp in mc_results])/1000
        timing_res_list = np.array([traj_temp.timing_res for traj_temp in mc_results])

        # Color code Vg and length standard deviation
        for plt_flag in ['vg', 'time_res']:

            # Init a celestial plot
            m = CelestialPlot(ra_g_list, dec_g_list, projection='stere', bgcolor='w')

            if plt_flag == 'vg':

                # Plot all MC radiants (geocentric velocities)
                m.scatter(ra_g_list, dec_g_list, c=v_g_list, s=2)

                m.colorbar(label='$V_g$ (km/s)')


                if traj.orbit.ra_g is not None:
                    
                    # Plot original radiant
                    m.scatter(traj.orbit.ra_g, traj.orbit.dec_g, s=20, facecolors='none', edgecolors='r')


                if traj_best.orbit.ra_g is not None:
                    
                    # Plot MC best radiant
                    m.scatter(traj_best.orbit.ra_g, traj_best.orbit.dec_g, s=20, facecolors='none', edgecolors='g')



            elif plt_flag == 'time_res':

                timing_res_list_ms = 1000*timing_res_list

                v_min = np.min(timing_res_list_ms)
                v_max = np.max(timing_res_list_ms)

                # Determine the limits of the colorbar if there are more points
                if len(timing_res_list) > 4:

                    v_max = np.median(timing_res_list_ms) + 2*np.std(timing_res_list_ms)


                # Plot all MC radiants (length fit offsets)
                m.scatter(ra_g_list, dec_g_list, c=timing_res_list_ms, s=2, vmin=v_min, vmax=v_max)

                m.colorbar(label='Time residuals (ms)')


                # Plot original radiant
                m.scatter(traj.orbit.ra_g, traj.orbit.dec_g, s=20, facecolors='none', edgecolors='r')

                # Plot MC best radiant
                m.scatter(traj_best.orbit.ra_g, traj_best.orbit.dec_g, s=20, facecolors='none', edgecolors='g')



            plt.title('Monte Carlo - geocentric radiant')
            # plt.xlabel('$\\alpha_g (\\degree)$')
            # plt.ylabel('$\\delta_g (\\degree)$')

            # plt.tight_layout()

            if traj.save_results:
                savePlot(plt, traj.file_name + '_monte_carlo_eq_' + plt_flag + '.' + traj.plot_file_type, \
                    output_dir=traj.output_dir)


            if traj.show_plots:
                plt.show()

            else:
                plt.clf()
                plt.close()

    ##########################################################################################################



    ### PLOT ORBITAL ELEMENTS SPREAD ###
    ##########################################################################################################

    if (traj.orbit is not None) and plot_results:

        a_list = np.array([traj_temp.orbit.a for traj_temp in mc_results])
        incl_list = np.array([traj_temp.orbit.i for traj_temp in mc_results])
        e_list = np.array([traj_temp.orbit.e for traj_temp in mc_results])
        peri_list = np.array([traj_temp.orbit.peri for traj_temp in mc_results])
        q_list = np.array([traj_temp.orbit.q for traj_temp in mc_results])

        fig = plt.figure()

        ax1 = fig.add_subplot(2, 2, 1)
        ax2 = fig.add_subplot(2, 2, 2, sharey=ax1)
        ax3 = fig.add_subplot(2, 2, 3)
        ax4 = fig.add_subplot(2, 2, 4, sharey=ax3)

        # Compute the number of bins
        nbins = int(np.ceil(np.sqrt(len(a_list))))
        if nbins < 10:
            nbins = 10

        # Semimajor axis vs. inclination
        ax1.hist2d(a_list, np.degrees(incl_list), bins=nbins)
        ax1.set_xlabel('a (AU)')
        ax1.set_ylabel('Inclination (deg)')
        plt.setp(ax1.get_xticklabels(), rotation=30, horizontalalignment='right')
        #ax1.get_xaxis().get_major_formatter().set_useOffset(False)
        ax1.ticklabel_format(useOffset=False)

        # Plot the first solution and the MC solution
        if traj.orbit.a is not None:
            ax1.scatter(traj.orbit.a, np.degrees(traj.orbit.i), c='r', linewidth=1, edgecolors='w')

        if traj_best.orbit.a is not None:
            ax1.scatter(traj_best.orbit.a, np.degrees(traj_best.orbit.i), c='g', linewidth=1, edgecolors='w')



        # Plot argument of perihelion vs. inclination
        ax2.hist2d(np.degrees(peri_list), np.degrees(incl_list), bins=nbins)
        ax2.set_xlabel('peri (deg)')
        plt.setp(ax2.get_xticklabels(), rotation=30, horizontalalignment='right')
        #ax2.get_xaxis().get_major_formatter().set_useOffset(False)
        ax2.ticklabel_format(useOffset=False)

        # Plot the first solution and the MC solution
        if traj.orbit.peri is not None:
            ax2.scatter(np.degrees(traj.orbit.peri), np.degrees(traj.orbit.i), c='r', linewidth=1, \
                edgecolors='w')

        if traj_best.orbit.peri is not None:
            ax2.scatter(np.degrees(traj_best.orbit.peri), np.degrees(traj_best.orbit.i), c='g', linewidth=1, \
                edgecolors='w')

        ax2.tick_params(
            axis='y',          # changes apply to the y-axis
            which='both',      # both major and minor ticks are affected
            left='off',        # ticks along the left edge are off
            labelleft='off')   # labels along the left edge are off


        # Plot eccentricity vs. perihelion distance
        ax3.hist2d(e_list, q_list, bins=nbins)
        ax3.set_xlabel('Eccentricity')
        ax3.set_ylabel('q (AU)')
        plt.setp(ax3.get_xticklabels(), rotation=30, horizontalalignment='right')
        #ax3.get_xaxis().get_major_formatter().set_useOffset(False)
        ax3.ticklabel_format(useOffset=False)

        # Plot the first solution and the MC solution
        if traj.orbit.e is not None:
            ax3.scatter(traj.orbit.e, traj.orbit.q, c='r', linewidth=1, edgecolors='w')

        if traj_best.orbit.e is not None:
            ax3.scatter(traj_best.orbit.e, traj_best.orbit.q, c='g', linewidth=1, edgecolors='w')

        # Plot argument of perihelion vs. perihelion distance
        ax4.hist2d(np.degrees(peri_list), q_list, bins=nbins)
        ax4.set_xlabel('peri (deg)')
        plt.setp(ax4.get_xticklabels(), rotation=30, horizontalalignment='right')
        #ax4.get_xaxis().get_major_formatter().set_useOffset(False)
        ax4.ticklabel_format(useOffset=False)

        # Plot the first solution and the MC solution
        if traj.orbit.peri is not None:
            ax4.scatter(np.degrees(traj.orbit.peri), traj.orbit.q, c='r', linewidth=1, edgecolors='w')

        if traj_best.orbit.peri is not None:
            ax4.scatter(np.degrees(traj_best.orbit.peri), traj_best.orbit.q, c='g', linewidth=1, \
                edgecolors='w')
            

        ax4.tick_params(
            axis='y',          # changes apply to the y-axis
            which='both',      # both major and minor ticks are affected
            left='off',        # ticks along the left edge are off
            labelleft='off')   # labels along the left edge are off
        

        plt.tight_layout()
        plt.subplots_adjust(wspace=0)


        if traj.save_results:
            savePlot(plt, traj.file_name + '_monte_carlo_orbit_elems.' + traj.plot_file_type, 
                output_dir=traj.output_dir)


        if traj.show_plots:
            plt.show()

        else:
            plt.clf()
            plt.close()

    ##########################################################################################################


    return traj_best, uncertainties


def copyUncertainties(traj_source, traj_target, copy_mc_traj_instances=False):
    """ Copy uncertainties from one trajectory to the other. 
    
    Arguments:
        traj_source: [Trajectory object] Trajectory object with uncertainties.
        traj_target: [Trajectory object] Trajectory object to which uncertainties will be copied.

    Keyword arguments:
        copy_mc_traj_instances: [bool] Copy all trajectory instances generated during the MC procedure.
            This will make the trajectory pickle file very large. False by default.

    Return:
        traj_target: [Trajectory object] Target trajectory object with copied uncertainties.
    """

    # Copy covariance matrices
    traj_target.orbit_cov, traj_target.state_vect_cov = copy.deepcopy(traj_source.orbit_cov), \
        copy.deepcopy(traj_source.state_vect_cov)

    # Copy uncertainties
    traj_target.uncertainties = copy.deepcopy(traj_source.uncertainties)

    # Handle individual trajectory instances
    if not copy_mc_traj_instances:
        if traj_target.uncertainties is not None:
            del traj_target.uncertainties.mc_traj_list
            traj_target.uncertainties.mc_traj_list = []


    return traj_target




@njit
def applyGravityDrop(eci_coord, t, r0, gravity_factor, vz):
    """ Given the ECI position of the meteor and the duration of flight, this function calculates the
        drop caused by gravity and returns ECI coordinates of the meteor corrected for gravity drop. As
        gravitational acceleration changes with height, the rate of drop changes too. We assumed that the vertical
        component of the meteor's velocity is constant to derive the modified drop equation.

    Arguments:
        eci_coord: [ndarray] (x, y, z) ECI coordinates of the meteor at the given time t (meters).
        t: [float] Time of meteor since the beginning of the trajectory.
        r0: [float] Distance from the centre of the Earth of the beginning of the meteor.
        gravity_factor: [float] Factor by which the gravity drop will be multiplied.
        vz: [float] Vertical component of the meteor's velocity.

    """

    # Define the mass of the Earth
    earth_mass = 5.9722e24 # kg

    # Determing the sign of the initial time
    time_sign = np.sign(t)

    # The derived drop function does not work for small vz's, thus the classical drop function is used
    if abs(vz) < 100:

        # Make sure r0 is not 0
        if r0 == 0:
            r0 = 1e-10

        # Calculate gravitational acceleration at given ECI coordinates
        g = G*earth_mass/r0**2

        # Calculate the amount of gravity drop from a straight trajectory
        drop = time_sign*(1.0/2)*g*t**2


    else:

        if r0 == 0:
            r0 = 1e-10

        # Compute the denominator to check it's not 0
        denominator = r0 + vz*t
        if denominator == 0:
            denominator = 1e-10

        # Compute the drop using a drop model with a constant vertical velocity
        drop = time_sign*(G*earth_mass/vz**2)*(r0/denominator + np.log(denominator/r0) - 1)


    # Apply gravity drop to ECI coordinates
    return eci_coord - gravity_factor*drop*vectNorm(eci_coord)



def generateTrajectoryID(traj):
    """ Given trajectory parameters, generate a unique trajectory ID. 
    
    Arguments:
        traj: [Trajectory object]

    Return:
        traj_id: [str] Trajectory ID in the YYYYMMDDHHMMSS_#hash format.

    """

    # Get the timestamp
    timestamp = jd2Date(traj.jdt_ref, dt_obj=True).strftime("%Y%m%d%H%M%S")

    # Serialize the measurements and stick them into the hashing function
    hashable_string = "{:.10f}".format(traj.jdt_ref) + str(traj.jdt_ref) + str(traj.rbeg_lat) \
        + str(traj.rbeg_lon) + str(traj.rbeg_ele) + str(traj.rend_lat) + str(traj.rend_lon) \
        + str(traj.rend_ele)

    # Make an MD5 hash and only take the first 5 characters
    hasher = hashlib.md5(hashable_string.encode())
    hash_str = base64.urlsafe_b64encode(hasher.digest()).decode()[:5]
    hash_str = hash_str.replace(";", "0").replace(",", '1').replace("_", '2').replace("-", '3')

    traj_id = timestamp + "_" + hash_str

    return traj_id


def addTrajectoryID(traj):
    """ Checks if the trajectory ID is present or not, and add it if it's missing. """

    if (traj.traj_id is None) or (traj.traj_id == "None"):
        traj.traj_id = generateTrajectoryID(traj)

    return traj





class Trajectory(object):
    """ Meteor trajectory solver designed at the University of Western Ontario.

    The solver makes a first estimate using the Ceplecha (1987) plane intersection approach, then refines the 
    solution my miniming the angles between the observed lines of sight and the radiant line. The best 
    solution is found by adding noise to original measurements and doing Monte Carlo runs to find the 
    trajectory whose deceleratioins and velocity profiles match the best, as seen from individual stations.
    The initial velocity is estimated from time vs. length by iteratively fitting a line to it and choosing
    the solution with the lowest standard deviation, which should correspond to the part of the trajectory 
    before the meteor stared to decelerate.
    """


    def __init__(self, jdt_ref, output_dir='.', max_toffset=None, meastype=4, verbose=True, v_init_part=None,\
        v_init_ht=None, estimate_timing_vel=True, monte_carlo=True, mc_runs=None, mc_pick_multiplier=1, \
        mc_noise_std=1.0, geometric_uncert=False, filter_picks=True, calc_orbit=True, show_plots=True, \
        show_jacchia=False, save_results=True, gravity_correction=True, gravity_factor=1.0, \
        plot_all_spatial_residuals=False, plot_file_type='png', traj_id=None, reject_n_sigma_outliers=3, 
        mc_cores=None, fixed_times=None, mc_runs_max=None, enable_OSM_plot=False):
        """ Init the Ceplecha trajectory solver.

        Arguments:
            jdt_ref: [float] reference Julian date for the measurements. Add provided times should be given
                relative to this number. This is user selectable and can be the time of the first camera, or 
                the first measurement, or some average time for the meteor, but should be close to the time of 
                the meteor. This same reference date/time will be used on all camera measurements for the 
                purposes of computing local sidereal time and making geocentric coordinate transformations, 
                thus it is good that this time corresponds to the beginning of the meteor.

        Keyword arguments:
            output_dir: [str] Path to the output directory where the Trajectory report and 'pickled' object
                will be stored.
            max_toffset: [float] Maximum allowed time offset between cameras in seconds (default 1 second).
            meastype: [float] Flag indicating the type of angle measurements the user is providing for meas1 
                and meas2 below. The following are all in radians:
                        1 = Right Ascension for meas1, declination for meas2, NOTE: epoch of date, NOT J2000!
                        2 = Azimuth +east of due north for meas1, Elevation angle above the horizon for meas2
                        3 = Azimuth +west of due south for meas1, Zenith angle for meas2
                        4 = Azimuth +north of due east for meas1, Zenith angle for meas2
            verbose: [bool] Print out the results and status messages, True by default.
            v_init_part: [float] Fixed part from the beginning of the meteor on which the automated initial
                velocity estimation using the sliding fit will start. Default is 0.25 (25%), but for noisier 
                data this might be bumped up to 0.5.
            v_init_ht: [float] If given, the initial velocity will be estimated as the average velocity
                above the given height in kilometers using data from all stations. None by default, in which
                case the initial velocity will be estimated using the automated siliding fit.
            estimate_timing_vel: [bool/str] Try to estimate the difference in timing and velocity. True by  
                default. A string with the list of fixed time offsets can also be given, e.g. 
                "CA001A":0.42,"CA0005":-0.3.
            monte_carlo: [bool] Runs Monte Carlo estimation of uncertainties. True by default.
            mc_runs: [int] Number of Monte Carlo runs. The default value is the number of observed points.
            mc_pick_multiplier: [int] Number of MC samples that will be taken for every point. 1 by default.
            mc_noise_std: [float] Number of standard deviations of measurement noise to add during Monte
                Carlo estimation.
            geometric_uncert: [bool] If True, all MC runs will be taken to estimate the uncertainty, not just
                the ones with the better cost function value than the pure geometric solution. Use this when
                the lag is not reliable. False by default.
            filter_picks: [bool] If True (default), picks which deviate more than 3 sigma in angular residuals
                will be removed, and the trajectory will be recalculated.
            calc_orbit: [bool] If True, the orbit is calculates as well. True by default
            show_plots: [bool] Show plots of residuals, velocity, lag, meteor position. True by default.
            show_jacchia: [bool] Show the Jacchia fit on the plot with meteor dynamics. False by default.
            save_results: [bool] Save results of trajectory estimation to disk. True by default.
            gravity_correction: [bool] Apply the gravity drop when estimating trajectories. True by default.
            gravity_factor: [flat] Gravity correction factor. 1.0 by default (full correction). 
                Can be between 0 - 1. Lower values used for lift compensation.
            plot_all_spatial_residuals: [bool] Plot all spatial residuals on one plot (one vs. time, and
                the other vs. length). False by default.
            plot_file_type: [str] File extansion of the plot image. 'png' by default, can be 'pdf', 'eps', ...
            traj_id: [str] Trajectory solution identifier. None by default.
            reject_n_sigma_outliers: [float] Reject angular outliers that are n sigma outside the fit.
                This value is 3 (sigma) by default.
            mc_cores: [int] Number of CPU cores to use for Monte Carlo parallell processing. None by default,
                which means that all cores will be used.
            fixed_times: [dict] Dictionary of fixed times for each station. None by default, meaning that
                all stations will be estimated. Only used if estimate_timing_vel is True.
            mc_runs_max: [int] Maximum number of Monte Carlo runs. None by default, which will limit the runs
                to 10x req_num.
            enable_OSM_plot: [bool] plot the ground track using OS maps as well as the default 

        """

        # All time data must be given relative to this Julian date
        self.jdt_ref = jdt_ref

        # Measurement type
        self.meastype = meastype

        # Directory where the trajectory estimation results will be saved
        self.output_dir = output_dir

        # Maximum time offset between cameras
        if max_toffset is None:
            max_toffset = 1.0
        self.max_toffset = max_toffset

        # If verbose True, results and status messages will be printed out, otherwise they will be supressed
        self.verbose = verbose

        # Fixed part from the beginning of the meteor on which the initial velocity estimation using the 
        #   sliding fit will start
        if v_init_part is None:
            v_init_part = 0.25
        self.v_init_part = v_init_part

        # (Optional) Height in kilometers above which points will be taken for estimating the initial
        #   velocity (linear fit)
        self.v_init_ht = v_init_ht

        # Estimating the difference in timing between stations, and the initial velocity if this flag is True
        self.fixed_time_offsets = {}
        if isinstance(estimate_timing_vel, str):

            # If a list of fixed timing offsets was given, parse it into a dictionary
            for entry in estimate_timing_vel.split(','):
                station, offset = entry.split(":")
                self.fixed_time_offsets[station] = float(offset)

            print("Fixed timing given:", self.fixed_time_offsets)

            self.estimate_timing_vel = False

        elif isinstance(estimate_timing_vel, bool):
            self.estimate_timing_vel = estimate_timing_vel
        else:
            self.estimate_timing_vel = True


        # Extract the fixed times from the fixed time offsets
        self.fixed_times = fixed_times
        if isinstance(estimate_timing_vel, bool) and isinstance(self.fixed_times, str):

            if estimate_timing_vel:

                self.fixed_time_offsets = {}

                for entry in self.fixed_times.split(','):
                    station, offset = entry.split(":")
                    self.fixed_time_offsets[station] = float(offset)


        # Running Monte Carlo simulations to estimate uncertainties
        self.monte_carlo = monte_carlo

        # Number of Monte Carlo runs
        self.mc_runs = mc_runs

        # Maximum number of Monte Carlo runs, in case the MC runs have to be repeated many times
        self.mc_runs_max = mc_runs_max
    
        # Number of MC samples that will be taken for every point
        self.mc_pick_multiplier = mc_pick_multiplier

        # Standard deviatons of measurement noise to add during Monte Carlo runs
        self.mc_noise_std = mc_noise_std

        # Enable OSM plot if required
        self.enable_OSM_plot = enable_OSM_plot         

        # If True, pure geometric uncertainties will be computed and culling of solutions based on cost
        #   function value will not be done
        self.geometric_uncert = geometric_uncert

        # Filter bad picks (ones that deviate more than 3 sigma in angular residuals) if this flag is True
        self.filter_picks = filter_picks

        # Calculate orbit if True
        self.calc_orbit = calc_orbit

        # If True, plots will be shown on screen when the trajectory estimation is done
        self.show_plots = show_plots

        # Show Jacchia fit on dynamics plots
        self.show_jacchia = show_jacchia

        # Save results to disk if true
        self.save_results = save_results

        # Apply the correction for gravity when estimating the trajectory
        self.gravity_correction = gravity_correction

        # Gravity correction factor, limit to 0 - 1
        self.gravity_factor = gravity_factor

        if self.gravity_factor < 0:
            self.gravity_factor = 0
        elif self.gravity_factor > 1:
            self.gravity_factor = 1

        # Plot all spatial residuals on one plot
        self.plot_all_spatial_residuals = plot_all_spatial_residuals

        # Image file type for the plot
        self.plot_file_type = plot_file_type

        # Trajectory solution identifier
        self.traj_id = str(traj_id)

        # n sigma outlier rejection
        self.reject_n_sigma_outliers = reject_n_sigma_outliers

        # Number of CPU cores to be used for MC
        self.mc_cores = mc_cores

        ######################################################################################################


        # Construct a file name for this event
        self.generateFileName()

        # Counts from how many observations are given from the beginning (start from 1)
        # NOTE: This should not the used as the number of observations, use len(traj.observations) instead!
        self.meas_count = 1

        # List of observations
        self.observations = []

        # Minimization status - if True if LoS angle minimization is successfull, False otherwise
        self.los_mini_status = False

        # Index of the station with the reference time
        self.t_ref_station = 0

        # Final estimate of timing offsets between stations
        self.time_diffs_final = None

        # List of plane intersections
        self.intersection_list = None

        # Coordinates of the first point
        self.rbeg_lat = None
        self.rbeg_lon = None
        self.rbeg_ele = None
        self.rbeg_ele_wgs84 = None
        self.rbeg_jd = None

        # Coordinates of the end point
        self.rend_lat = None
        self.rend_lon = None
        self.rend_ele = None
        self.rend_ele_wgs84 = None
        self.rend_jd = None

        # Coordinates of the lowest point (used for grazers)
        self.htmin_lat = None
        self.htmin_lon = None
        self.htmin_ele = None
        self.htmin_ele_wgs84 = None
        self.htmin_jd = None


        # Intersecting planes state vector
        self.state_vect = None

        # Angles (radians) between the trajectory and the station, looking from the state vector determined
        #   by intersecting planes
        self.incident_angles = []

        # Initial state vector (minimization)
        self.state_vect_mini = None

        # Radiant in ECi and equatorial coordinatrs (minimiziation)
        self.radiant_eci_mini = None
        self.radiant_eq_mini = None

        # Calculated initial velocity
        self.v_init = None

        # V0z (vertical component of the initial velocity)
        self.v0z = None

        # Calculated average velocity
        self.v_avg = None

        # Status of timing minimization
        self.timing_minimization_successful = False

        # Fit to the best portion of time vs. length
        self.velocity_fit = None

        # Jacchia fit parameters for all observations combined
        self.jacchia_fit = None

        # Cost function value of the time vs. state vector distance fit
        self.timing_res = None

        # Standard deviation of all time differences between individual stations
        self.timing_stddev = -1.0

        # Average position of the meteor
        self.state_vect_avg = None

        # Average JD of the meteor
        self.jd_avg = None

        # Orbit object which contains orbital parameters
        self.orbit = None

        # Uncertainties calculated using Monte Carlo
        self.uncertainties = None
        self.uncertanties = self.uncertainties

        # Orbital covariance matrix (angles in degrees)
        self.orbit_cov = None

        # Initial state vector covariance matrix
        self.state_vect_cov = None

        # flag to indicate whether only phase 1 solving ha been run
        # default False to handle existing trajectory data
        self.phase_1_only = False


    def generateFileName(self):
        """ Generate a file name for saving results using the reference julian date. """

        self.file_name = jd2Date(self.jdt_ref, dt_obj=True).strftime('%Y%m%d_%H%M%S')


    def infillTrajectory(self, meas1, meas2, time_data, lat, lon, ele, station_id=None, excluded_time=None,
        ignore_list=None, magnitudes=None, fov_beg=None, fov_end=None, obs_id=None, comment='', ignore_station=False):
        """ Initialize a set of measurements for a given station. 
    
        Arguments:
            meas1: [list or ndarray] First measurement array (azimuth or R.A., depending on meastype, see 
                meastype documentation for more information). Measurements should be given in radians.
            meas2: [list or ndarray] Second measurement array (altitude, zenith angle or declination, 
                depending on meastype, see meastype documentation for more information), in radians.
            time_data: [list or ndarray] Time in seconds from the reference Julian date.
            lat: [float] WGS84 latitude +N of station in radians.
            lon: [float] WGS84 longitude +E of station in radians.
            ele: [float] EGS96 geoidal elevation of station in meters (not the height above the WGS84 
                ellipsoid!).

        Keyword arguments:
            station_id: [str] Identification of the station. None by default.
            excluded_time: [list] A range of minimum and maximum observation time which should be excluded 
                from the optimization because the measurements are missing in that portion of the time.
            ignore_list: [list or ndarray] A list of 0s and 1s which should be of the equal length as 
                the input data. If a particular data point is to be ignored, number 1 should be put,
                otherwise (if the point should be used) 0 should be used. E.g. the this should could look
                like this: [0, 0, 0, 1, 1, 0, 0], which would mean that the fourth and the fifth points
                will be ignored in trajectory estimation.
            magnitudes: [list] A list of apparent magnitudes of the meteor. None by default.
            fov_beg: [bool] True if the meteor began inside the FOV, False otherwise. None by default.
            fov_end: [bool] True if the meteor ended inside the FOV, False otherwise. None by default.
            obs_id: [int] Unique ID of the observation. This is to differentiate different observations from
                the same station.
            comment: [str] A comment about the observations. May be used to store RMS FF file number on which
                the meteor was observed.
        Return:
            None
        """

        # If station ID was not given, assign it a name
        if station_id is None:
            station_id = self.meas_count

        # If the station id already exists, add a suffix _2, _3, etc.
        if str(station_id) in [str(x.station_id) for x in self.observations]:

            # Find if there are already stations with suffixes
            suffixes = []
            for obs in self.observations:
                if obs.station_id.startswith(str(station_id) + '_'):
                    suffixes.append(int(obs.station_id.split('_')[-1]))

            # If there are no suffixes, add _2
            if len(suffixes) == 0:
                station_id = str(station_id) + '_2'

            # If there are suffixes, add the next one
            else:
                station_id = str(station_id) + '_' + str(np.max(suffixes) + 1)


        # If obs_id was not given, assign it
        if obs_id is None:
            obs_id = self.meas_count


        # Convert measuremet lists to numpy arrays
        meas1 = np.array(meas1)
        meas2 = np.array(meas2)
        time_data = np.array(time_data)

        # Add a fixed offset to time data if given
        if str(station_id) in self.fixed_time_offsets:
            time_data += self.fixed_time_offsets[str(station_id)]

        # Skip the observation if all points were ignored
        if ignore_list is not None:
            if np.all(ignore_list):
                print('All points from station {:s} are ignored, not using this station in the solution!'.format(station_id))


        # Init a new structure which will contain the observed data from the given site
        obs = ObservedPoints(self.jdt_ref, meas1, meas2, time_data, lat, lon, ele, station_id=station_id, 
            meastype=self.meastype, excluded_time=excluded_time, ignore_list=ignore_list, ignore_station=ignore_station, 
            magnitudes=magnitudes, fov_beg=fov_beg, fov_end=fov_end, obs_id=obs_id, comment=comment)
            
        # Add observations to the total observations list
        self.observations.append(obs)

        self.meas_count += 1


    def infillWithObs(self, obs, meastype=None):
        """ Infill the trajectory with already initialized ObservedPoints object. 
    
        Arguments:
            obs: [ObservedPoints] Instance of ObservedPoints.

        Keyword arguments:
            meastype: [int] Measurement type. If not given, it will be read from the trajectory object.
        """

        if meastype is None:
            meas1 = obs.meas1
            meas2 = obs.meas2


        # If inputs were RA and Dec
        elif meastype == 1:
            meas1 = obs.ra_data
            meas2 = obs.dec_data

        # If inputs were azimuth +east of due north, and elevation angle
        elif meastype == 2:
            meas1 = obs.azim_data
            meas2 = obs.elev_data


        # If inputs were azimuth +west of due south, and zenith angle
        elif meastype == 3:

            meas1 = (obs.azim_data + np.pi)%(2*np.pi)
            meas2 = np.pi/2.0 - obs.elev_data

        # If input were azimuth +north of due east, and zenith angle
        elif meastype == 4:

            meas1 = (np.pi/2.0 - obs.azim_data)%(2*np.pi)
            meas2 = np.pi/2.0 - obs.elev_data


        ### PRESERVE COMPATBILITY WITH OLD obs OBJECTS ###

        # Check if the observation had any excluded points
        if hasattr(obs, 'excluded_time'):
            excluded_time = obs.excluded_time
        else:
            excluded_time = None

        # Check if it has the ignore list argument
        if hasattr(obs, 'ignore_list'):
            ignore_list = obs.ignore_list

            # If the ignore list differens in length from time data, reinit
            if len(ignore_list) != len(obs.time_data):
                ignore_list = np.zeros(len(obs.time_data), dtype=np.uint8)

        else:
            ignore_list = np.zeros(len(obs.time_data), dtype=np.uint8)

        # Check for apparent magnitudes
        if hasattr(obs, 'magnitudes'):
            magnitudes = obs.magnitudes

        else:
            magnitudes = None

        # Check if the observation object has FOV beg/end flags
        if not hasattr(obs, 'fov_beg'):
            obs.fov_beg = None
        if not hasattr(obs, 'fov_end'):
            obs.fov_end = None

        # Check if the observation object has obs_id argument
        if not hasattr(obs, 'obs_id'):
            obs.obs_id = None

        # Check if the observation object as the comment entry
        if not hasattr(obs, 'comment'):
            obs.comment = ''

        ### ###


        self.infillTrajectory(meas1, meas2, obs.time_data, obs.lat, obs.lon, obs.ele, \
            station_id=obs.station_id, excluded_time=excluded_time, ignore_list=ignore_list, \
            magnitudes=magnitudes, fov_beg=obs.fov_beg, fov_end=obs.fov_end, obs_id=obs.obs_id, \
            comment=obs.comment, ignore_station=obs.ignore_station)



    def calcAllResiduals(self, state_vect, radiant_eci, observations):
        """ Calculate horizontal and vertical residuals for all observed points. 
            
            The residuals are calculated from the closest point on the line of sight to the point of the 
            radiant line.

        Arguments:
            state_vect: [ndarray] (x, y, z) ECI coordinates of the initial state vector (meters).
            radiant_eci: [ndarray] (x, y, z) components of the unit radiant direction vector.
            observations: [list] A list of ObservationPoints objects which hold measurements from individual
                stations.

        """

        # Go though observations from all stations
        for obs in observations:

            # Init empty lists for residuals
            obs.h_residuals = []
            obs.v_residuals = []

            # Go through all individual position measurement from each site
            for t, jd, stat, meas in zip(obs.time_data, obs.JD_data, obs.stat_eci_los, obs.meas_eci_los):

                # Calculate horizontal and vertical residuals
                hres, vres = calcSpatialResidual(self.jdt_ref, jd, state_vect, radiant_eci, stat, meas, \
                    gravity=self.gravity_correction, gravity_factor=self.gravity_factor, v0z=self.v0z)

                # Add residuals to the residual list
                obs.h_residuals.append(hres)
                obs.v_residuals.append(vres)

            # Convert residual lists to numpy arrays
            obs.h_residuals = np.array(obs.h_residuals)
            obs.v_residuals = np.array(obs.v_residuals)

            # Calculate RMSD of both residuals
            obs.h_res_rms = RMSD(obs.h_residuals[obs.ignore_list == 0])
            obs.v_res_rms = RMSD(obs.v_residuals[obs.ignore_list == 0])


            # Calculate the angular residuals from the radiant line, with the gravity drop taken care of
            obs.ang_res = angleBetweenSphericalCoords(obs.elev_data, obs.azim_data, obs.model_elev, \
                obs.model_azim)


            # Calculate the standard deviaton of angular residuals in radians, taking the ignored points into
            #   account
            if not obs.ignore_station:
                obs.ang_res_std = RMSD(obs.ang_res[obs.ignore_list == 0])

            else:
                # Compute RMSD for all points if the station is ignored
                obs.ang_res_std = RMSD(obs.ang_res)



    def calcVelocity(self, state_vect, radiant_eci, observations, weights, calc_res=False):
        """ Calculates point to point velocity for the given solution, as well as the average velocity 
            including all previous points up to the given point.


        Arguments:
            state_vect: [ndarray] (x, y, z) ECI coordinates of the initial state vector (meters).
            radiant_eci: [ndarray] (x, y, z) components of the unit radiant direction vector.
            observations: [list] A list of ObservationPoints objects which hold measurements from individual
                stations.
            weights: [list] A list of statistical weights for every station.

        Keyword arguments:
            calc_res: [bool] If True, the cost of lag residuals will be calculated. The timing offsets first 
                need to be calculated for this to work.

        """


        # Go through observations from all stations
        for obs in observations:

            # List of distances from the first trajectory point on the radiant line
            first_pt_distances = []

            # List of distances from the state vector
            state_vect_dist = []

            # Go through all individual position measurement from each site
            for i, (stat, meas) in enumerate(zip(obs.stat_eci_los, obs.meas_eci_los)):

                # Calculate closest points of approach (observed line of sight to radiant line)
                obs_cpa, rad_cpa, d = findClosestPoints(stat, meas, state_vect, radiant_eci)

                # Take the position of the first point as the reference point
                if i == 0:
                    ref_point = np.copy(rad_cpa)

                # Calculate the distance from the first observed point to the projected point on the radiant line
                dist = vectMag(ref_point - rad_cpa)
                
                first_pt_distances.append(dist)

                # Distance from the state vector to the projected point on the radiant line
                state_vect_dist.append(vectMag(state_vect - rad_cpa))


            # Convert the distances (length along the trail) into a numpy array
            obs.length = np.array(first_pt_distances)
            obs.state_vect_dist = np.array(state_vect_dist)


            ### Calculate average velocity including all points up to the given point ###
            velocities_prev_point = []
            for i, (t, l) in enumerate(zip(obs.time_data, obs.length)):

                # For the first 4 points compute the velocity using the first 4 points
                if i < 4:
                    time_part = obs.time_data[:4]
                    len_part = obs.length[:4]

                # Otherwise include all points up to the current point
                else:
                    time_part = obs.time_data[: i+1]
                    len_part = obs.length[: i+1]

                # If there are NaNs or infs, drop them
                filter_mask = np.logical_not(np.isnan(time_part) | np.isinf(time_part) | np.isnan(len_part) \
                    | np.isinf(len_part))

                time_part = time_part[filter_mask]
                len_part = len_part[filter_mask]

                if len(time_part) > 1:

                    # Fit a line through time vs. length data
                    try:
                        popt, _ = scipy.optimize.curve_fit(lineFunc, time_part, len_part)

                    # Check for this fit error, which happens extrememly rarely:
                    # RuntimeError: Optimal parameters not found: gtol=0.000000 is too small, func(x) is 
                    # orthogonal to the columns of the Jacobian to machine precision.
                    except RuntimeError:
                        print("A velocity fit failed with a RuntimeError, skipping this iteration.")
                        popt = [np.nan]

                    velocities_prev_point.append(popt[0])

                else:

                    # If there are no good points to estimate the velocity on, use NaN
                    velocities_prev_point.append(np.nan)



            obs.velocities_prev_point = np.array(velocities_prev_point)


            ### ###

            ### Length vs. time

            # plt.plot(obs.state_vect_dist, obs.time_data, marker='x', label=str(obs.station_id), zorder=3)

            ##########

            ### Calculate point to point velocities ###

            # Shift the radiant distances one element down (for difference calculation)
            dists_shifted = np.r_[0, obs.length][:-1]

            # Calculate distance differences from point to point (first is always 0)
            dists_diffs = obs.length - dists_shifted

            # Shift the time one element down (for difference calculation)
            time_shifted = np.r_[0, obs.time_data][:-1]

            # Calculate the time differences from point to point
            time_diffs = obs.time_data - time_shifted

            # Replace zeros in time by machine precision value to avoid division by zero errors
            time_diffs[time_diffs == 0] = np.finfo(np.float64).eps

            # Calculate velocity for every point
            obs.velocities = dists_diffs/time_diffs

            ### ###


        # plt.ylabel('Time (s)')
        # plt.xlabel('Distance from state vector (m)')

        # plt.gca().invert_yaxis()

        # plt.legend()
        # plt.grid()
        # plt.savefig('mc_time_offsets.' + self.plot_file_type, dpi=300)
        # plt.show()



        if calc_res:

            # Because the timing offsets have already been applied, the timing offsets are 0
            zero_timing_res = np.zeros(len(self.observations))

            # Calculate the timing offset between the meteor time vs. length
            
            if self.timing_res is None:
                self.timing_res = timingResiduals(zero_timing_res, self.observations, self.stations_time_dict, 
                                                  weights=weights)

            self.timing_stddev = timingResiduals(zero_timing_res, self.observations, self.stations_time_dict, 
                                                 weights=weights, ret_stddev=True)


    def calcAvgVelocityAboveHt(self, observations, bottom_ht, weights):
        """ Calculate the average velocity of all points above a given height.

        Arguments:
            observations: [list] A list of ObservationPoints objects which hold measurements from individual
                stations.
            bottom_ht: [float] Height above which points will be used to compute the average velocity (m).
            weights: [list] A list of statistical weights for every station.
    
        Return:
            (v_ht_avg, intercept): 
                v_ht_avg: [float] Average velocity above the given height (m/s).
                intercept: [float] Fit intercept (m).
        """

        # Maker sure weight values are OK
        weights = checkWeights(observations, weights)

        # Construct arrays of times vs. distance from state vector

        all_times = []
        all_state_vect_dists = []
        all_inv_weights = []

        for obs, w in zip(observations, weights):

            # Skip ignored stations
            if obs.ignore_station:
                continue


            # Skip stations with weight 0
            if w <= 0:
                continue


            for t, sv_dist, ht, ignore in zip(obs.time_data, obs.state_vect_dist, obs.model_ht, \
                obs.ignore_list):

                # Skip ignored points
                if ignore:
                    continue

                # Skip heights below the given height
                if ht < bottom_ht:
                    continue

                all_times.append(t)
                all_state_vect_dists.append(sv_dist)
                all_inv_weights.append(1.0/w)


        # If there are less than 4 points, don't estimate the initial velocity this way!
        if len(all_times) < 4:
            print('!!! Error, there are less than 4 points for velocity estimation above the given height of {:.2f} km!'.format(bottom_ht/1000))
            print('Using automated velocity estimation with the sliding fit...')
            return None, None

        # Fit a line through the time vs. state vector distance data
        line_params, _ = scipy.optimize.curve_fit(lineFunc, all_times, all_state_vect_dists, \
            sigma=all_inv_weights)

        return line_params



    def calcLag(self, observations, velocity_fit=None):
        """ Calculate lag by fitting a line to the first part of the points and subtracting the line from the 
            length along the trail.

        Arguments:
            observations: [list] A list of ObservationPoints objects which hold measurements from individual
                stations.

        Keyword arguments:
            velocity_fit: [tuple of float] Initial velocity and fit intercept (m/s and m). None by defualt.

        """

        # Go through observations from all stations
        for obs in observations:


            if velocity_fit is None:

                # Fit a line to the first part of the points
                init_part_size = int(self.v_init_part*len(obs.time_data))

                # If the size is smaller than 4 points, take all point
                if init_part_size < 4:
                    init_part_size = len(obs.time_data)

                # Cut the length and time to the first quarter
                quart_length = obs.length[:init_part_size]
                quart_time = obs.time_data[:init_part_size]

                # Fit a line to the data, estimate the velocity
                try:
                    obs.lag_line, _ = scipy.optimize.curve_fit(lineFunc, quart_time, quart_length)

                # Handle this error:
                # RuntimeError: Optimal parameters not found: gtol=0.000000 is too small, func(x) is orthogonal to the columns of
                #   the Jacobian to machine precision.
                except RuntimeError:
                    obs.lag_line = [0, 0]

                # Calculate lag
                obs.lag = obs.length - lineFunc(obs.time_data, *obs.lag_line)

            else:
                
                obs.lag_line = list(velocity_fit)

                # Calculate lag
                obs.lag = obs.state_vect_dist - lineFunc(obs.time_data, *obs.lag_line)


            # Initial velocity is the slope of the fitted line
            obs.v_init = obs.lag_line[0]            



    def fitJacchiaLag(self, observations):
        """ Fit an exponential model proposed by Jacchia (1955) to the lag. """

        # Go through observations from all stations and do a per station fit
        for obs in observations:

            # Initial parameters
            p0 = np.zeros(2)

            try:
                obs.jacchia_fit, _ = scipy.optimize.curve_fit(jacchiaLagFunc, obs.time_data, obs.lag, p0=p0)

            # If the maximum number of iterations have been reached, skip Jacchia fitting
            except RuntimeError:
                obs.jacchia_fit = p0

            # Force the parameters to be positive
            obs.jacchia_fit = np.abs(obs.jacchia_fit)

            if self.verbose:
                print('Jacchia fit params for station:', obs.station_id, ':', obs.jacchia_fit)


        # Get the time and lag points from all sites
        time_all = np.hstack([obs.time_data[obs.ignore_list == 0] for obs in self.observations \
            if not obs.ignore_station])
        lag_all = np.hstack([obs.lag[obs.ignore_list == 0] for obs in self.observations \
            if not obs.ignore_station])
        time_lag = np.c_[time_all, lag_all]

        # Sort by time
        time_lag = time_lag[time_lag[:, 0].argsort()]

        # Unpack all data points sorted by time
        time_all, lag_all = time_lag.T

        # Do a Jacchia function fit on the collective lag
        p0 = np.zeros(2)

        try:
            jacchia_fit, _ = scipy.optimize.curve_fit(jacchiaLagFunc, time_all, lag_all, p0=p0)

        # If the maximum number of iterations have been reached, skip Jacchia fitting
        except RuntimeError:
            jacchia_fit = p0


        return jacchia_fit



    def estimateTimingAndVelocity(self, observations, weights, estimate_timing_vel=True):
        """ Estimates time offsets between the stations by matching time vs. distance from state vector. 
            The initial velocity is calculated by ineratively fitting a line from the beginning to 20% of the 
            total trajectory, and up to the 80% of the total trajectory. The fit with the lowest standard
            deviation is chosen to represent the initial velocity.

        Arguments:
            observations: [list] A list of ObservationPoints objects which hold measurements from individual
                stations.
            weights: [list] A list of statistical weights for every station.

        Keyword arguments:
            estimate_timing_vel: [bool] If True (default), the time differences and the velocity will be 
                estimated, otherwise the velocity will be estimated as the medial velocity.

        Return:
            (fit_success, velocity_fit, v_init_mini, time_diffs, observations): [tuple]
                fit_success: [bool] True if timing minimization was successful, False otherwise.
                velocity_fit: [tuple] (slope, intercept) tuple of a line fit on the time vs. length data.
                v_init_mini: [float] Estimated initial velocity in m/s.
                time_diffs: [ndarray] Estimated time offsets from individual stations.
                observations: [list] A list of ObservationPoints objects which hold measurements from 
                    individual stations. These objects are modified during timing estimations.

        """

        # Take the initial velocity as the median velocity between all sites
        v_init_list = np.array([obs.v_init for obs in observations if obs.v_init is not None])
        v_init = np.median(v_init_list)
        vel_stddev = 0

        # Timing differences which will be calculated
        time_diffs = np.zeros(len(observations))

        if not estimate_timing_vel:
            return True, np.zeros(2), v_init, 0, time_diffs, observations

        # Run timing offset estimation if it needs to be done
        if estimate_timing_vel:


            # Make a dictionary of station IDs and the time offset estimation status
            # - if the time is fixed, a number is given
            # - if the time is to be estimated, True is set
            self.stations_time_dict = collections.OrderedDict()
            station_list = [str(obs.station_id) for obs in observations]
            for obs in observations:
                if str(obs.station_id) in self.fixed_time_offsets:
                    self.stations_time_dict[str(obs.station_id)] = self.fixed_time_offsets[str(obs.station_id)]
                else:
                    self.stations_time_dict[str(obs.station_id)] = True

            # If no fixed times are given, set the station with the longest track as the reference station
            #   (time difference = 0)
            if len(self.fixed_time_offsets) == 0:
                obs_points = [obs.kmeas for obs in observations]
                ref_index = obs_points.index(max(obs_points))
                self.stations_time_dict[station_list[ref_index]] = 0
                
            
            # Generate an initial guess for stations which have no fixed time
            p0 = np.zeros(len([val for val in self.stations_time_dict.values() if val is True]))
            

            if self.verbose:
                print('Initial function evaluation:', timingResiduals(p0, observations, 
                                                                      self.stations_time_dict, 
                                                                      weights=weights))


            # Set bounds for timing to +/- given maximum time offset
            bounds = []
            for i in range(len(p0)):
                bounds.append([-self.max_toffset, self.max_toffset])


            ### Try different methods of optimization until it is successful ##

            # If there are more than 5 stations, use the advanced L-BFGS-B method by default
            if len(self.observations) >= 5:
                methods = [None]
                maxiter_list = [15000]

            else:
                # If there are less than 5, try faster methods first
                methods = ['SLSQP', 'TNC', None]
                maxiter_list = [1000, None, 15000]

            # Try different methods to minimize timing residuals
            for opt_method, maxiter in zip(methods, maxiter_list):

                # Run the minimization of residuals between all stations
                timing_mini = scipy.optimize.minimize(timingResiduals, p0, args=(observations, \
                    self.stations_time_dict, weights), bounds=bounds, method=opt_method, 
                    options={'maxiter': maxiter}, tol=1e-12)

                # Stop trying methods if this one was successful
                if timing_mini.success:

                    # Set the final value of the timing residual
                    self.timing_res = timing_mini.fun

                    if self.verbose:
                        print('Successful timing optimization with', opt_method)
                        print("Final function evaluation:", timing_mini.fun)

                    break

                else:
                    print('Unsuccessful timing optimization with', opt_method)

            ### ###

            if not timing_mini.success:

                print('Timing difference and initial velocity minimization failed with the message:')
                print(timing_mini.message)
                print('Try increasing the range of time offsets!')
                v_init_mini = v_init

                velocity_fit = np.zeros(2)
                vel_stddev = 0
                v_init_mini = 0


        # Check if the velocity should be estimated
        estimate_velocity = False
        timing_minimization_successful = False
        if not estimate_timing_vel:
            estimate_velocity = True
            timing_minimization_successful = True
        else:
            if timing_mini.success:
                estimate_velocity = True
                timing_minimization_successful = True

        # If the minimization was successful, apply the time corrections
        if estimate_velocity:

            stat_count = 0
            for i, obs in enumerate(observations):

                # Check the station timing dictionary to see if the station is fixed
                stat_status = self.stations_time_dict[str(obs.station_id)]

                # If the station has a fixed time offset, read it
                if not isinstance(stat_status, bool):
                    t_diff = stat_status

                # Otherwise read the estimated offset
                else:
                    t_diff = timing_mini.x[stat_count]
                    stat_count += 1


                if self.verbose:
                    print('STATION ' + str(obs.station_id) + ' TIME OFFSET = ' + str(t_diff) + ' s')

                # Skip NaN and inf time offsets
                if np.isnan(t_diff) or np.isinf(t_diff):
                    continue

                # Apply the time shift to original time data
                obs.time_data = obs.time_data + t_diff

                # Apply the time shift to the excluded time
                if obs.excluded_time is not None:
                    obs.excluded_time = [ex_time + t_diff for ex_time in obs.excluded_time]

                # Add the final time difference of the site to the list
                time_diffs[i] = t_diff



            # Add in time and distance points, excluding the ignored points
            times = []
            state_vect_dist = []
            weight_list = []
            for obs, wt in zip(observations, weights):

                # Skip ignored stations
                if obs.ignore_station:
                    continue

                times.append(obs.time_data[obs.ignore_list == 0])
                state_vect_dist.append(obs.state_vect_dist[obs.ignore_list == 0])
                weight_list.append(np.zeros_like(obs.time_data[obs.ignore_list == 0]) + wt)

            times = np.concatenate(times).ravel()
            state_vect_dist = np.concatenate(state_vect_dist).ravel()
            weight_list = np.concatenate(weight_list).ravel()

            # Sort points by time
            time_sort_ind = times.argsort()
            times = times[time_sort_ind]
            state_vect_dist = state_vect_dist[time_sort_ind]
            weight_list = weight_list[time_sort_ind]


            stddev_list = []

            # Calculate the velocity on different initial portions of the trajectory

            # Find the best fit by starting from the first few beginning points
            for part_beg in range(4):

                # Find the best fit on different portions of the trajectory
                for part in np.arange(self.v_init_part, 0.8, 0.05):

                    # Get the index of the end of the first portion of points
                    part_end = int(part*len(times))

                    # Make sure there are at least 4 points per every station
                    if (part_end - part_beg) < 4*numStationsNotIgnored(observations):
                        part_end = part_beg + 4*numStationsNotIgnored(observations)


                    # Make sure the end index is not larger than the meteor
                    if part_end >= len(times):
                        part_end = len(times) - 1


                    # Select only the first part of all points
                    times_part = times[part_beg:part_end]
                    state_vect_dist_part = state_vect_dist[part_beg:part_end]
                    weights_list_path = weight_list[part_beg:part_end]

                    # Fit a line to time vs. state_vect_dist
                    fit_params = scipy.optimize.least_squares(lineFuncLS, [v_init, 1], args=(times_part, \
                        state_vect_dist_part, weights_list_path), loss='soft_l1')
                    velocity_fit = fit_params.x

                    ### Compute the standard deviation of the velocity fit
                    
                    jac = fit_params.jac
                    jac_dot = jac.T.dot(jac)

                    # Make sure the Jacobian matrix is not singular
                    if np.linalg.det(jac_dot) == 0:
                        velocity_stddev = 0
                    else:
                        vel_cov = np.linalg.inv(jac_dot)
                        velocity_stddev = np.sqrt(np.diagonal(vel_cov))[0]

                    ###

                    # Calculate the lag and fit a line to it
                    lag_temp = state_vect_dist - lineFunc(times, *velocity_fit)
                    lag_fit = scipy.optimize.least_squares(lineFuncLS, np.ones(2), args=(times, lag_temp, \
                        weight_list), loss='soft_l1')
                    lag_fit = lag_fit.x

                    # Add the point to the considered list only if the lag has a negative trend, or a trend
                    #   that is not *too* positive, about 100 m per second is the limit
                    if lag_fit[0] <= 100:

                        # Calculate the standard deviation of the line fit and add it to the list of solutions
                        line_stddev = RMSD(state_vect_dist_part - lineFunc(times_part, *velocity_fit), \
                            weights=weights_list_path)
                        stddev_list.append([line_stddev, velocity_fit, velocity_stddev])


            # stddev_arr = np.array([std[0] for std in stddev_list])

            # plt.plot(range(len(stddev_arr)), stddev_arr, label='line')

            # plt.legend()
            # plt.show()



            # If no lags were negative (meaning all fits were bad), use the initially estimated initial 
            # velocity
            if not stddev_list:

                v_init_mini = v_init

                # Redo the lag fit, but with fixed velocity
                vel_intercept, vel_cov = scipy.optimize.curve_fit(lambda x, intercept: lineFunc(x, v_init_mini, \
                    intercept), times, state_vect_dist, p0=[0])

                # Compute the fit standard deviation
                vel_stddev = np.sqrt(np.diagonal(vel_cov))[0]

                # Construct a velocity fit vector
                velocity_fit = [v_init_mini, vel_intercept[0]]


            else:

                # Take the velocity fit with the minimum line standard deviation
                stddev_min_ind = np.argmin([std[0] for std in stddev_list])
                velocity_fit = stddev_list[stddev_min_ind][1]
                vel_stddev = stddev_list[stddev_min_ind][2]

                # Make sure the velocity is positive
                v_init_mini = np.abs(velocity_fit[0])

                # Calculate the lag for every site
                for obs in observations:
                    obs.lag = obs.state_vect_dist - lineFunc(obs.time_data, *velocity_fit)



            if self.verbose:
                print('ESTIMATED Vinit: {:.2f} +/- {:.2f} m/s'.format(v_init_mini, vel_stddev))

            


        return timing_minimization_successful, velocity_fit, v_init_mini, vel_stddev, time_diffs, observations




    def calcLLA(self, state_vect, radiant_eci, observations):
        """ Calculate latitude, longitude and altitude of every point on the observer's line of sight, 
            which is closest to the radiant line.

        Arguments:
            state_vect: [ndarray] (x, y, z) ECI coordinates of the initial state vector (meters).
            radiant_eci: [ndarray] (x, y, z) components of the unit radiant direction vector.
            observations: [list] A list of ObservationPoints objects which hold measurements from individual
                stations.

        """

        ### Compute parameters for gravity drop ###

        # Determine the first time
        t0 = min([obs.time_data[0] for obs in observations])

        # Determine the largest distance from the centre of the Earth and use it as the beginning point
        eci_list = []
        for obs in observations:
        
            # Calculate closest points of approach (observed line of sight to radiant line)
            obs_cpa, rad_cpa, _ = findClosestPoints(obs.stat_eci_los[0], obs.meas_eci_los[0], state_vect, \
                radiant_eci)

            eci_list.append(rad_cpa)

        # Find the largest distance from the centre of the Earth
        max_dist_indx = np.argmax([vectMag(r) for r in eci_list])

        # Get ECI coordinates of the largest distance and the distance itself
        eci0 = eci_list[max_dist_indx]
        r0 = vectMag(eci0)

        
        ### Compute the apparent zenith angle ###
        # Radiant should be calculated from radiant_eci, not state_vect_mini, which is always a near 
        # vertical ##

        # Compute the apparent radiant
        ra_a, dec_a = eci2RaDec(radiant_eci)

        # Compute alt/az of the apparent radiant
        lat_0, lon_0, _ = cartesian2Geo(self.jdt_ref, *eci0)
        _, alt_a = raDec2AltAz(ra_a, dec_a, self.jdt_ref, lat_0, lon_0)

        # Compute the apparent zenith angle
        zc = np.pi/2 - alt_a

        ####

            
        # Compute the vertical component of the velocity if the orbit was already computed
        self.v0z = -self.v_init*np.cos(zc)

        ###########################################


        # Go through all observations from all stations
        for obs in observations:

            # Init LLA arrays
            obs.meas_lat = np.zeros_like(obs.time_data)
            obs.meas_lon = np.zeros_like(obs.time_data)
            obs.meas_ht = np.zeros_like(obs.time_data)
            obs.meas_range = np.zeros_like(obs.time_data)

            obs.model_lat = np.zeros_like(obs.time_data)
            obs.model_lon = np.zeros_like(obs.time_data)
            obs.model_ht = np.zeros_like(obs.time_data)
            obs.model_range = np.zeros_like(obs.time_data)


            # Go through all individual position measurement from each site
            for i, (t, stat, meas) in enumerate(zip(obs.time_data, obs.stat_eci_los, obs.meas_eci_los)):

                # Calculate closest points of approach (observed line of sight to radiant line)
                obs_cpa, rad_cpa, d = findClosestPoints(stat, meas, state_vect, radiant_eci)


                ### Take the gravity drop into account ### 
                if self.gravity_correction:

                    # Calculate the time in seconds from the beginning of the meteor
                    t_rel = t - t0

                    # Apply the gravity drop
                    rad_cpa_grav = applyGravityDrop(rad_cpa, t_rel, r0, self.gravity_factor, self.v0z)

                    # Re-do the vector points of closest approach. This is really important!
                    obs_cpa, rad_cpa, d = findClosestPoints(stat, meas, rad_cpa_grav, radiant_eci)
                

                # Calculate the range to the observed CPA
                r_meas = vectMag(obs_cpa - stat)

                # Calculate the coordinates of the observed CPA
                lat_meas, lon_meas, ele_meas = cartesian2Geo(obs.JD_data[i], *obs_cpa)

                obs.meas_lat[i] = lat_meas
                obs.meas_lon[i] = lon_meas
                obs.meas_ht[i] = ele_meas
                obs.meas_range[i] = r_meas


                # Calculate the range to the radiant CPA
                r_model = vectMag(rad_cpa - stat)

                # Calculate the coordinates of the observed CPA
                lat_model, lon_model, ele_model = cartesian2Geo(obs.JD_data[i], *rad_cpa)

                obs.model_lat[i] = lat_model
                obs.model_lon[i] = lon_model
                obs.model_ht[i] = ele_model
                obs.model_range[i] = r_model


            # If the whole station is not ignored
            if not obs.ignore_station:

                # Set the coordinates of the first point on the trajectory, taking the ignored points into account
                obs.rbeg_lat = obs.model_lat[obs.ignore_list == 0][0]
                obs.rbeg_lon = obs.model_lon[obs.ignore_list == 0][0]
                obs.rbeg_ele = obs.model_ht[obs.ignore_list == 0][0]
                obs.rbeg_jd = obs.JD_data[obs.ignore_list == 0][0]

                # Set the coordinates of the last point on the trajectory, taking the ignored points into account
                obs.rend_lat = obs.model_lat[obs.ignore_list == 0][-1]
                obs.rend_lon = obs.model_lon[obs.ignore_list == 0][-1]
                obs.rend_ele = obs.model_ht[obs.ignore_list == 0][-1]
                obs.rend_jd = obs.JD_data[obs.ignore_list == 0][-1]

                # Determine index the lowest point on the trajectory
                htmin_index = np.argmin(obs.model_ht[obs.ignore_list == 0])

                # Set the coordinates of the lowest point on the trajectory, taking the ignored points into account
                obs.htmin_lat = obs.model_lat[obs.ignore_list == 0][htmin_index]
                obs.htmin_lon = obs.model_lon[obs.ignore_list == 0][htmin_index]
                obs.htmin_ele = obs.model_ht[obs.ignore_list == 0][htmin_index]
                obs.htmin_jd = obs.JD_data[obs.ignore_list == 0][htmin_index]
                

            # If the station is completely ignored, compute the coordinates including all points
            else:

                # Set the coordinates of the first point on the trajectory, taking the ignored points into account
                obs.rbeg_lat = obs.model_lat[0]
                obs.rbeg_lon = obs.model_lon[0]
                obs.rbeg_ele = obs.model_ht[0]
                obs.rbeg_jd = obs.JD_data[0]

                # Set the coordinates of the last point on the trajectory, taking the ignored points into account
                obs.rend_lat = obs.model_lat[-1]
                obs.rend_lon = obs.model_lon[-1]
                obs.rend_ele = obs.model_ht[-1]
                obs.rend_jd = obs.JD_data[-1]

                # Determine index the lowest point on the trajectory
                htmin_index = np.argmin(obs.model_ht)

                # Set the coordinates of the lowest point on the trajectory, taking the ignored points into account
                obs.htmin_lat = obs.model_lat[htmin_index]
                obs.htmin_lon = obs.model_lon[htmin_index]
                obs.htmin_ele = obs.model_ht[htmin_index]
                obs.htmin_jd = obs.JD_data[htmin_index]



        # Make a list of observations without any ignored stations in them
        nonignored_observations = [obs for obs in self.observations if not obs.ignore_station]

        # Find the beginning height with the lowest length
        min_svd_list = [np.min(obs.state_vect_dist) for obs in nonignored_observations]
        first_begin = min_svd_list.index(min(min_svd_list))

        # Set the coordinates of the height point as the first point
        self.rbeg_lat = nonignored_observations[first_begin].rbeg_lat
        self.rbeg_lon = nonignored_observations[first_begin].rbeg_lon
        self.rbeg_ele = nonignored_observations[first_begin].rbeg_ele
        self.rbeg_jd = nonignored_observations[first_begin].rbeg_jd

        # Compute the begin height in WGS84
        self.rbeg_ele_wgs84 = wmpl.Utils.GeoidHeightEGM96.mslToWGS84Height(self.rbeg_lat, self.rbeg_lon, self.rbeg_ele)


        # Find the ending height with the largest length
        max_svd_list = [np.max(obs.state_vect_dist) for obs in nonignored_observations]
        last_end = max_svd_list.index(max(max_svd_list))

        # Set coordinates of the lowest point as the last point
        self.rend_lat = nonignored_observations[last_end].rend_lat
        self.rend_lon = nonignored_observations[last_end].rend_lon
        self.rend_ele = nonignored_observations[last_end].rend_ele
        self.rend_jd = nonignored_observations[last_end].rend_jd

        # Compute the end height in WGS84
        self.rend_ele_wgs84 = wmpl.Utils.GeoidHeightEGM96.mslToWGS84Height(self.rend_lat, self.rend_lon, self.rend_ele)


        # Find the lowest point on the trajectory
        min_ht_list = [obs.htmin_ele for obs in nonignored_observations]
        self.htmin_lat = nonignored_observations[np.argmin(min_ht_list)].htmin_lat
        self.htmin_lon = nonignored_observations[np.argmin(min_ht_list)].htmin_lon
        self.htmin_ele = nonignored_observations[np.argmin(min_ht_list)].htmin_ele
        self.htmin_jd = nonignored_observations[np.argmin(min_ht_list)].htmin_jd

        # Compute the lowest height in WGS84
        self.htmin_ele_wgs84 = wmpl.Utils.GeoidHeightEGM96.mslToWGS84Height(self.htmin_lat, self.htmin_lon, self.htmin_ele)



    def calcECIEqAltAz(self, state_vect, radiant_eci, observations):
        """ Calculate ECI coordinates of both CPAs (observed and radiant), equatorial and alt-az coordinates 
            of CPA positions on the radiant line. 

        Arguments:
            state_vect: [ndarray] (x, y, z) ECI coordinates of the initial state vector (meters).
            radiant_eci: [ndarray] (x, y, z) components of the unit radiant direction vector.
            observations: [list] A list of ObservationPoints objects which hold measurements from individual
                stations.

        """

        ### Compute parameters for gravity drop ###

        # Determine the first time of observation
        t0 = min([obs.time_data[0] for obs in observations])

        # Determine the largest distance from the centre of the Earth and use it as the beginning point
        eci_list = []
        for obs in observations:
        
            # Calculate closest points of approach (observed line of sight to radiant line)
            _, rad_cpa, _ = findClosestPoints(obs.stat_eci_los[0], obs.meas_eci_los[0], state_vect, \
                radiant_eci)

            eci_list.append(rad_cpa)

        # Find the largest distance from the centre of the Earth
        max_dist_indx = np.argmax([vectMag(r) for r in eci_list])

        # Get ECI coordinates of the largest distance and the distance itself
        eci0 = eci_list[max_dist_indx]
        r0 = vectMag(eci0)

        
        ### Compute the apparent zenith angle ###

        # Compute the apparent radiant
        ra_a, dec_a = eci2RaDec(radiant_eci)

        # Compute alt/az of the apparent radiant
        lat_0, lon_0, _ = cartesian2Geo(self.jdt_ref, *eci0)
        _, alt_a = raDec2AltAz(ra_a, dec_a, self.jdt_ref, lat_0, lon_0)

        # Compute the apparent zenith angle
        zc = np.pi/2 - alt_a
                 
        # Compute the vertical component of the velocity if the orbit was already computed
        self.v0z = -self.v_init*np.cos(zc)

        ####

        # Go through observations from all stations
        for obs in observations:

            # Init array for modelled ECI positons
            obs.model_eci = []

            # Init array for modelled RA, Dec positions
            obs.model_ra = np.zeros_like(obs.time_data)
            obs.model_dec = np.zeros_like(obs.time_data)

            # Init arrays for modelled alt, az
            obs.model_azim = np.zeros_like(obs.time_data)
            obs.model_elev = np.zeros_like(obs.time_data)


            # Go through all individual position measurement from each site
            for i, (t, jd, stat, meas) in enumerate(zip(obs.time_data, obs.JD_data, obs.stat_eci_los, \
                obs.meas_eci_los)):

                # Calculate closest points of approach (observed line of sight to radiant line)
                _, rad_cpa, _ = findClosestPoints(stat, meas, state_vect, radiant_eci)

                ### Take the gravity drop into account ### 

                if self.gravity_correction:

                    # Calculate the time in seconds from the beginning of the meteor
                    t_rel = t - t0

                    # Apply the gravity drop
                    rad_cpa_grav = applyGravityDrop(rad_cpa, t_rel, r0, self.gravity_factor, self.v0z)

                    # Re-do find closest points after gravity drop. This is really important!
                    # The algorithm doesn't care which trajectory point is used to construct the line for the fit,
                    # but it MUST be gravity corrected.
                    _, rad_cpa, _ = findClosestPoints(stat, meas, rad_cpa_grav, radiant_eci)
                


                # Set the ECI position of the CPA on the radiant line, as seen by this observer
                obs.model_eci.append(rad_cpa)

                # Calculate the right ascension and declination of the modelled point from the observer's 
                # point of view
                stat_rad_eci = rad_cpa - stat
                model_ra, model_dec = eci2RaDec(stat_rad_eci)

                obs.model_ra[i] = model_ra
                obs.model_dec[i] = model_dec

                # Calculate the azimuth and elevation of the modelled point from the observer's point of view
                model_azim, model_elev = raDec2AltAz(model_ra, model_dec, jd, obs.lat, obs.lon)

                obs.model_azim[i] = model_azim
                obs.model_elev[i] = model_elev


            obs.model_eci = np.array(obs.model_eci)


            ### Assign model_fit1, model_fit2, so they are in the same format as the input meas1, meas2 data
            ######################################################################################################

            # If inputs were RA and Dec
            if self.meastype == 1:

                obs.model_fit1 = obs.model_ra
                obs.model_fit2 = obs.model_dec

            # If inputs were azimuth +east of due north, and elevation angle
            elif self.meastype == 2:

                obs.model_fit1 = obs.model_azim
                obs.model_fit2 = obs.model_elev

            # If inputs were azimuth +west of due south, and zenith angle
            elif self.meastype == 3:

                obs.model_fit1 = (obs.model_azim + np.pi)%(2*np.pi)
                obs.model_fit2 = np.pi/2.0 - obs.model_elev

            # If input were azimuth +north of due east, and zenith angle
            elif self.meastype == 4:

                obs.model_fit1 = (np.pi/2.0 - obs.model_azim)%(2*np.pi)
                obs.model_fit2 = np.pi/2.0 - obs.model_elev

            ######################################################################################################



    def calcAverages(self, observations):
        """ Calculate the average velocity, the average ECI position of the trajectory and the average 
            Julian date of the trajectory.

        Arguments:
            observations: [list] A list of ObservationPoints objects which hold measurements from individual
                stations.

        Return:
            (v_avg, eci_avg, jd_avg): [tuple]
                v_avg: [float] Average velocity of the meteor in m/s.
                eci_avg: [ndarray] (x, y, z) ECI coordinates of the average point on the trajectory (meters).
                jd_avg: [float] Julian date of the average time of the trajectory.

        """

        v_sum = 0
        eci_sum = np.zeros(3)
        jd_min = np.inf
        jd_max = -np.inf
        meas_sum = 0

        count = 0

        # Go through all observations
        for obs in observations:

            # Skip ignored stations
            if obs.ignore_station:
                continue

            # Calculate the average velocity, ignoring ignored points
            meteor_duration = obs.time_data[obs.ignore_list == 0][-1] - obs.time_data[obs.ignore_list == 0][0]
            meteor_length = vectMag(obs.model_eci[obs.ignore_list == 0][-1] \
                - obs.model_eci[obs.ignore_list == 0][0])

            # Calculate the average velocity
            v_avg = meteor_length/meteor_duration

            v_sum += v_avg
            eci_sum += np.sum(obs.model_eci[obs.ignore_list == 0], axis=0)
            
            jd_min = min(jd_min, np.min(obs.JD_data[obs.ignore_list == 0]))
            jd_max = max(jd_max, np.max(obs.JD_data[obs.ignore_list == 0]))

            # Add in the total number of used points
            meas_sum += len(obs.time_data[obs.ignore_list == 0])

            count += 1


        # Average velocity across all stations
        v_avg = v_sum/count

        # Average ECI across all stations
        eci_avg = eci_sum/meas_sum

        # Average Julian date
        jd_avg = (jd_min + jd_max)/2

        
        return v_avg, eci_avg, jd_avg



    def calcAbsMagnitudes(self):
        """ Compute absolute magnitudes (apparent magnitude at 100 km) after trajectory estimation. """

        # Go through observations from all stations
        for obs in self.observations:

            # Check if the apparent magnitudes were given
            if obs.magnitudes is not None:

                abs_magnitudes = []
                for i, app_mag in enumerate(obs.magnitudes):

                    if app_mag is not None:
                        
                        # Compute absolute magntiude (apparent magnitude at 100 km)
                        abs_mag = app_mag + 5*np.log10(100000/obs.model_range[i])

                    else:
                        abs_mag = None

                    abs_magnitudes.append(abs_mag)


                obs.absolute_magnitudes = np.array(abs_magnitudes)


            else:
                obs.absolute_magnitudes = None



    def dumpMeasurements(self, dir_path, file_name):
        """ Writes the initialized measurements in a MATLAB format text file."""

        with open(os.path.join(dir_path, file_name), 'w') as f:

            for i, obs in enumerate(sorted(self.observations, key=lambda x:x.rbeg_ele, reverse=True)):

                # Write site coordinates
                f.write('m->longitude[' + str(i) + '] = ' + str(obs.lon) + ';\n')
                f.write('m->latitude[' + str(i) + '] = ' + str(obs.lat) + ';\n')
                f.write('m->heightkm[' + str(i) + '] = ' + str(obs.ele/1000) + ';\n\n')

                # Construct an measurement matrix (time, elevation, azimuth) - meastype 2
                meas_matr = np.c_[obs.time_data, np.degrees(obs.elev_data), np.degrees(obs.azim_data)]

                f.write('double ' + chr(97 + i) + '[' + str(len(meas_matr)) + '][3] = {\n')
                for j, row in enumerate(meas_matr):
                    suffix = ','
                    if j == len(meas_matr) - 1:
                        suffix = '};\n'
                    
                    f.write(', '.join(row.astype(str)) + suffix + '\n')


            yyyy, MM, DD, hh, mm, ss, ms = jd2Date(self.jdt_ref)
            ss = ss + ms/1000

            date_formatted = ', '.join(map(str, [yyyy, MM, DD, hh, mm, ss]))
            f.write('m->jdt_ref = JulianDate( ' + date_formatted + ');\n')
        
        print('Measurements dumped into ', os.path.join(dir_path, file_name))



    def toJson(self):
        """ Convert the Trajectory object to a JSON string. """

        # Get a list of builtin types
        try :
            import __builtin__
            builtin_types = [t for t in __builtin__.__dict__.itervalues() if isinstance(t, type)]
        except: 
            # Python 3.x
            import builtins
            builtin_types = [getattr(builtins, d) for d in dir(builtins) if isinstance(getattr(builtins, d), type)]
            


        def _convertDict(d):
            """ Convert the given object dictionary to JSON-compatible format. """

            d = copy.deepcopy(d)

            d_new = {}

            for key in d:

                # Set the old value to the new dictionary
                d_new[key] = d[key]

                # Recursively convert all dictionaries
                if isinstance(d[key], dict):
                    d_new[key] = _convertDict(d[key])

                # Recursively convert items in lists
                if isinstance(d[key], list):

                    # Skip empty lists
                    if len(d[key]) == 0:
                        continue

                    # Remove the old list
                    del d_new[key]

                    # Convert the list to a dictionary
                    d_tmp = {i: item for (i, item) in enumerate(d[key])}

                    # Run the convert procedure
                    d_tmp = _convertDict(d_tmp)

                    # Unpack the dictionary to a list
                    index_list = []
                    value_list = []
                    for k in d_tmp:
                        index_list.append(k)
                        value_list.append(d_tmp[k])

                    # Sort value list by index
                    value_list = [x for _, x in sorted(zip(index_list, value_list))]

                    d_new[key] = value_list


                # Skip None types
                elif d[key] is None:
                    continue

                # Convert datetime objects to strings
                elif isinstance(d[key], datetime.datetime):
                    d_new[key] = str(d[key])

                # Convert numpy arrays to lists
                elif isinstance(d[key], np.ndarray):
                    d_new[key] = d[key].tolist()

                # Convert numpy types to float
                elif type(d[key]).__module__ == np.__name__:
                    d_new[key] = float(d[key])


                # Recursively convert all non-builtin types
                elif type(d[key]) not in builtin_types:

                    # Get the name of the class
                    class_name = type(d[key]).__name__
                    key_name = class_name

                    # Handle class-specific things
                    if class_name == "ObservedPoints":
                        key_name += "." + d[key].station_id

                    elif class_name == "PlaneIntersection":
                        key_name += "." + d[key].obs1.station_id + "_" + d[key].obs2.station_id
                        del d[key].obs1
                        del d[key].obs2

                    # Remove a list of trajectoryes in the uncertainties object
                    elif class_name == "MCUncertainties":
                        d[key].mc_traj_list = None


                    # Assign the converted dictionary to the given attribute name
                    del d_new[key]
                    d_new[key] = {key_name: _convertDict(d[key].__dict__)}
                    


            return d_new



        traj = copy.deepcopy(self)

        # Remove noise-added observations
        if hasattr(traj, "obs_noisy"):
            del traj.obs_noisy

        # Delete duplicate misspelt attribute
        if hasattr(traj, "uncertanties"):
            del traj.uncertanties

        # Convert the trajectory object's attributes to JSON-compatible format
        traj_dict = _convertDict(traj.__dict__)

        # Convert the trajectory object to JSON
        out_str = json.dumps(traj_dict, indent=4, sort_keys=False)


        return out_str


    def saveReport(self, dir_path, file_name, uncertainties=None, verbose=True, save_results=True):
        """ Save the trajectory estimation report to file. 
    
        Arguments:
            dir_path: [str] Path to the directory where the report will be saved.
            file_name: [str] Name of the report time.

        Keyword arguments:
            uncertainties: [MCUncertainties object] Object contaning uncertainties of every parameter.
            verbose: [bool] Print the report to the screen. True by default.
            save_results: [bool] If True, the results will be saved to a file.
        """


        def _uncer(str_format, std_name, multi=1.0, deg=False):
            """ Internal function. Returns the formatted uncertanty, if the uncertanty is given. If not,
                it returns nothing. 

            Arguments:
                str_format: [str] String format for the unceertanty.
                std_name: [str] Name of the uncertanty attribute, e.g. if it is 'x', then the uncertanty is 
                    stored in uncertainties.x.
        
            Keyword arguments:
                multi: [float] Uncertanty multiplier. 1.0 by default. This is used to scale the uncertanty to
                    different units (e.g. from m/s to km/s).
                deg: [bool] Converet radians to degrees if True. False by default.
                """

            if deg:
                multi *= np.degrees(1.0)

            if uncertainties is not None:

                # Construct symmetrical 1 sigma uncertainty
                ret_str = " +/- " + str_format.format(getattr(uncertainties, std_name)*multi)

                # Add confidence interval if available
                if hasattr(uncertainties, std_name + "_ci"):
                    ci_l, ci_u = np.array(getattr(uncertainties, std_name + "_ci"))*multi
                    ret_str += ", [{:s}, {:s}]".format(str_format.format(ci_l), str_format.format(ci_u))

                return ret_str

            else:
                return ''


        # Format longitude in the -180 to 180 deg range
        _formatLongitude = lambda x: (x + np.pi)%(2*np.pi) - np.pi

        
        out_str = ''

        out_str += 'Input measurement type: '

        # Write out measurement type
        if self.meastype == 1:
            out_str += 'Right Ascension for meas1, Declination for meas2, epoch of date\n'

        elif self.meastype == 2:
            out_str += 'Azimuth +east of due north for meas1, Elevation angle above the horizon for meas2\n'

        elif self.meastype == 3:
            out_str += 'Azimuth +west of due south for meas1, Zenith angle for meas2\n'

        elif self.meastype == 4:
            out_str += 'Azimuth +north of due east for meas1, Zenith angle for meas2\n'
        
        out_str += "\n"



        # Write the uncertainty type
        if self.geometric_uncert:
            uncert_label = "Purely geometric uncertainties"

        else:
            uncert_label = "Uncertainties computed using MC runs with lower cost function value than the purely geometric solution"

        if self.state_vect_cov is not None:
            out_str += 'Uncertainties type:\n'
            out_str += ' {:s}'.format(uncert_label)
            out_str += '\n\n'



        out_str += "Reference JD: {:20.12f}\n".format(self.jdt_ref)
        out_str += "Time: " + str(jd2Date(self.orbit.jd_ref, dt_obj=True)) + " UTC\n"

        out_str += "\n\n"

        out_str += 'Plane intersections\n'
        out_str += '-------------------\n'

        # Write out all intersecting planes pairs
        for n, plane_intersection in enumerate(self.intersection_list):

            n = n + 1

            out_str += 'Intersection ' + str(n) + ' - Stations: ' + str(plane_intersection.obs1.station_id) +\
                ' and ' + str(plane_intersection.obs2.station_id) + '\n'

            out_str += ' Convergence angle = {:.5f} deg\n'.format(np.degrees(plane_intersection.conv_angle))
            
            ra, dec = plane_intersection.radiant_eq
            out_str += ' R.A. = {:>9.5f}  Dec = {:>+9.5f} deg\n'.format(np.degrees(ra), np.degrees(dec))


        out_str += '\nBest intersection: Stations ' + str(self.best_conv_inter.obs1.station_id) + ' and ' \
            + str(self.best_conv_inter.obs2.station_id) \
            + ' with Qconv = {:.2f} deg\n'.format(np.degrees(self.best_conv_inter.conv_angle))

        out_str += '\n\n'

        out_str += 'Least squares solution\n'
        out_str += '----------------------\n'

        # Calculate the state vector components
        x, y, z = self.state_vect_mini
        vx, vy, vz = self.v_init*self.radiant_eci_mini

        # Write out the state vector
        out_str += "State vector (ECI, epoch of date):\n"
        out_str += " X =  {:s} m\n".format(valueFormat("{:11.2f}", x, '{:7.2f}', uncertainties, 'x'))
        out_str += " Y =  {:s} m\n".format(valueFormat("{:11.2f}", y, '{:7.2f}', uncertainties, 'y'))
        out_str += " Z =  {:s} m\n".format(valueFormat("{:11.2f}", z, '{:7.2f}', uncertainties, 'z'))
        out_str += " Vx = {:s} m/s\n".format(valueFormat("{:11.2f}", vx, '{:7.2f}', uncertainties, 'vx'))
        out_str += " Vy = {:s} m/s\n".format(valueFormat("{:11.2f}", vy, '{:7.2f}', uncertainties, 'vy'))
        out_str += " Vz = {:s} m/s\n".format(valueFormat("{:11.2f}", vz, '{:7.2f}', uncertainties, 'vz'))

        out_str += "\n"


        # Write out the state vector covariance matrix
        if self.state_vect_cov is not None:

            out_str += "State vector covariance matrix (X, Y, Z, Vx, Vy, Vz):\n"

            for line in self.state_vect_cov:
                line_list = []

                for entry in line:
                    line_list.append("{:+.6e}".format(entry))
                
                out_str += ", ".join(line_list) + "\n"

            out_str += "\n"


        out_str += "Timing offsets (from input data):\n"
        for stat_id, t_diff in zip([obs.station_id for obs in self.observations], self.time_diffs_final):
            out_str += "{:>14s}: {:.6f} s\n".format(str(stat_id), t_diff)

        out_str += "\n"

        if self.orbit is not None:
            out_str += "Reference point on the trajectory:\n"
            out_str += "  Time: " + str(jd2Date(self.orbit.jd_ref, dt_obj=True)) + " UTC\n"
            out_str += "  Lat      = {:s} deg\n".format(valueFormat("{:>11.6f}", self.orbit.lat_ref, \
                '{:6.4f}', uncertainties, 'lat_ref', deg=True))
            out_str += "  Lon      = {:s} deg\n".format(valueFormat("{:>11.6f}", self.orbit.lon_ref, \
                '{:6.4f}', uncertainties, 'lon_ref', deg=True, callable_val=_formatLongitude, \
                callable_ci=_formatLongitude))
            out_str += "  Ht MSL   = {:s} m\n".format(valueFormat("{:>11.2f}", self.orbit.ht_ref, \
                '{:6.2f}', uncertainties, 'ht_ref', deg=False))
            try:
                out_str += "  Ht WGS84 = {:s} m\n".format(valueFormat("{:>11.2f}", self.orbit.ht_ref_wgs84, \
                    '{:6.2f}', uncertainties, 'ht_ref_wgs84', deg=False))
            except:
                pass
            out_str += "  Lat geo = {:s} deg\n".format(valueFormat("{:>11.6f}", self.orbit.lat_geocentric, \
                '{:6.4f}', uncertainties, 'lat_geocentric', deg=True))
            out_str += "\n"


            # Write out orbital parameters
            out_str += self.orbit.__repr__(uncertainties=uncertainties, v_init_ht=self.v_init_ht)
            out_str += "\n"


            # Write out the orbital covariance matrix
            if self.state_vect_cov is not None:

                out_str += "Orbit covariance matrix:\n"
                out_str += "             e     ,     q (AU)   ,      Tp (JD) ,   node (deg) ,   peri (deg) ,    i (deg)\n"

                elements_list = ["e   ", "q   ", "Tp  ", "node", "peri", "i   "]

                for elem_name, line in zip(elements_list, self.orbit_cov):
                    line_list = [elem_name]

                    for entry in line:
                        line_list.append("{:+.6e}".format(entry))
                    
                    out_str += ", ".join(line_list) + "\n"

                out_str += "\n"


        out_str += "Jacchia fit on lag = -|a1|*exp(|a2|*t):\n"
        jacchia_fit = self.jacchia_fit
        if jacchia_fit is None:
            jacchia_fit = [0, 0]
        out_str += " a1 = {:.6f}\n".format(jacchia_fit[0])
        out_str += " a2 = {:.6f}\n".format(jacchia_fit[1])
        out_str += "\n"

        if self.estimate_timing_vel is True:
            out_str += "Mean time residuals from time vs. length:\n"
            out_str += "  Station with reference time: {:s}\n".format(
                str(self.observations[self.t_ref_station].station_id))
            out_str += "  Avg. res. = {:.3e} s\n".format(self.timing_res)
            out_str += "  Stddev    = {:.2e} s\n".format(self.timing_stddev)
            out_str += "\n"

        out_str += "\n"
        out_str += "Begin point on the trajectory:\n"
        out_str += "  Lat (+N) = {:s} deg\n".format(valueFormat("{:>11.6f}", self.rbeg_lat, "{:6.4f}", \
            uncertainties, 'rbeg_lat', deg=True))
        if uncertainties is not None:
            if hasattr(uncertainties, "rbeg_lat_m"):
                out_str += "                         +/- {:6.2f} m\n".format(uncertainties.rbeg_lat_m)
        out_str += "  Lon (+E) = {:s} deg\n".format(valueFormat("{:>11.6f}", self.rbeg_lon, "{:6.4f}", \
            uncertainties, 'rbeg_lon', deg=True, callable_val=_formatLongitude, callable_ci=_formatLongitude))
        if uncertainties is not None:
            if hasattr(uncertainties, "rbeg_lon_m"):
                out_str += "                         +/- {:6.2f} m\n".format(uncertainties.rbeg_lon_m)
        out_str += "  Ht MSL   = {:s} m\n".format(valueFormat("{:>11.2f}", self.rbeg_ele, "{:6.2f}", \
            uncertainties, 'rbeg_ele'))
        try:
            out_str += "  Ht WGS84 = {:s} m\n".format(valueFormat("{:>11.2f}", self.rbeg_ele_wgs84, "{:6.2f}", \
                uncertainties, 'rbeg_ele_wgs84'))
        except:
            pass

        out_str += "\n"
        out_str += "End point on the trajectory:\n"
        out_str += "  Lat (+N) = {:s} deg\n".format(valueFormat("{:>11.6f}", self.rend_lat, "{:6.4f}", \
            uncertainties, 'rend_lat', deg=True))
        if uncertainties is not None:
            if hasattr(uncertainties, "rend_lat_m"):
                out_str += "                         +/- {:6.2f} m\n".format(uncertainties.rend_lat_m)
        out_str += "  Lon (+E) = {:s} deg\n".format(valueFormat("{:>11.6f}", self.rend_lon, "{:6.4f}", \
            uncertainties, 'rend_lon', deg=True, callable_val=_formatLongitude, callable_ci=_formatLongitude))
        if uncertainties is not None:
            if hasattr(uncertainties, "rend_lon_m"):
                out_str += "                         +/- {:6.2f} m\n".format(uncertainties.rend_lon_m)
        out_str += "  Ht MSL   = {:s} m\n".format(valueFormat("{:>11.2f}", self.rend_ele, "{:6.2f}", \
            uncertainties, 'rend_ele'))
        try:
            out_str += "  Ht WGS84 = {:s} m\n".format(valueFormat("{:>11.2f}", self.rend_ele_wgs84, "{:6.2f}", \
                uncertainties, 'rend_ele_wgs84'))
        except:
            pass

        out_str += "\n"
        out_str += "Lowest point on the trajectory:\n"
        out_str += "  Lat (+N) = {:s} deg\n".format(valueFormat("{:>11.6f}", self.htmin_lat, "{:6.4f}", \
            uncertainties, 'htmin_lat', deg=True))
        if uncertainties is not None:
            if hasattr(uncertainties, "htmin_lat_m"):
                out_str += "                         +/- {:6.2f} m\n".format(uncertainties.htmin_lat_m)
        out_str += "  Lon (+E) = {:s} deg\n".format(valueFormat("{:>11.6f}", self.htmin_lon, "{:6.4f}", \
            uncertainties, 'htmin_lon', deg=True, callable_val=_formatLongitude, callable_ci=_formatLongitude))
        if uncertainties is not None:
            if hasattr(uncertainties, "htmin_lon_m"):
                out_str += "                         +/- {:6.2f} m\n".format(uncertainties.htmin_lon_m)
        out_str += "  Ht MSL   = {:s} m\n".format(valueFormat("{:>11.2f}", self.htmin_ele, "{:6.2f}", \
            uncertainties, 'htmin_ele'))
        try:
            out_str += "  Ht WGS84 = {:s} m\n".format(valueFormat("{:>11.2f}", self.htmin_ele_wgs84, "{:6.2f}", \
                uncertainties, 'htmin_ele_wgs84'))
        except:
            pass
        out_str += "\n"

        ### Write information about stations ###
        ######################################################################################################
        out_str += "Stations\n"
        out_str += "--------\n"

        out_str += "            ID, Ignored, Lon +E (deg), Lat +N (deg),  Ht (m), Jacchia a1, Jacchia a2,  Beg Ht (m),  End Ht (m), +/- Obs ang (deg), +/- V (m), +/- H (m), Persp. angle (deg), Weight, FOV Beg, FOV End, Comment\n"
        
        for obs in self.observations:

            station_info = []
            station_info.append("{:>14s}".format(str(obs.station_id)))
            station_info.append("{:>7s}".format(str(obs.ignore_station)))
            station_info.append("{:>12.6f}".format(np.degrees(obs.lon)))
            station_info.append("{:>12.6f}".format(np.degrees(obs.lat)))
            station_info.append("{:>7.2f}".format(obs.ele))
            jacchia_fit = obs.jacchia_fit
            if jacchia_fit is None:
                jacchia_fit = [0, 0]
            station_info.append("{:>10.6f}".format(jacchia_fit[0]))
            station_info.append("{:>10.6f}".format(jacchia_fit[1]))
            station_info.append("{:>11.2f}".format(obs.rbeg_ele))
            station_info.append("{:>11.2f}".format(obs.rend_ele))
            station_info.append("{:>17.6f}".format(np.degrees(obs.ang_res_std)))
            station_info.append("{:>9.2f}".format(obs.v_res_rms))
            station_info.append("{:>9.2f}".format(obs.h_res_rms))
            station_info.append("{:>18.2f}".format(np.degrees(obs.incident_angle)))

            if obs.weight is not None:
                station_info.append("{:>6.4f}".format(obs.weight))
            else:
                station_info.append("{:>6s}".format('None'))

            station_info.append("{:>7s}".format(str(obs.fov_beg)))
            station_info.append("{:>7s}".format(str(obs.fov_end)))
            station_info.append("{:s}".format(str(obs.comment)))



            out_str += ", ".join(station_info) + "\n"
        
        ######################################################################################################

        out_str += "\n"

        ### Write information about individual points ###
        ######################################################################################################
        out_str += "Points\n"
        out_str += "------\n"


        out_str += " No, "
        out_str += "    Station ID, "
        out_str += " Ignore, "
        out_str += " Time (s), "
        out_str += "                  JD, "
        out_str += "    meas1, "
        out_str += "    meas2, "
        out_str += "Azim +E of due N (deg), "
        out_str += "Alt (deg), "
        out_str += "Azim line (deg), "
        out_str += "Alt line (deg), "
        out_str += "RA obs (deg), "
        out_str += "Dec obs (deg), "
        out_str += "RA line (deg), "
        out_str += "Dec line (deg), "
        out_str += "      X (m), "
        out_str += "      Y (m), "
        out_str += "      Z (m), "
        out_str += "Latitude (deg), "
        out_str += "Longitude (deg), "
        out_str += "Height (m), "
        out_str += " Range (m), "
        out_str += "Length (m), "
        out_str += "State vect dist (m), "
        out_str += "  Lag (m), "
        out_str += "Vel (m/s), "
        out_str += "Vel prev avg (m/s), "
        out_str += "H res (m), "
        out_str += "V res (m), "
        out_str += "Ang res (asec), "
        out_str += "AppMag, "
        out_str += "AbsMag"
        out_str += "\n"

        # Go through observation from all stations
        for obs in self.observations:

            # Go through all observed points
            for i in range(obs.kmeas):

                point_info = []

                point_info.append("{:3d}".format(i))

                point_info.append("{:>14s}".format(str(obs.station_id)))

                point_info.append("{:>7d}".format(obs.ignore_list[i]))
                
                point_info.append("{:9.6f}".format(obs.time_data[i]))
                point_info.append("{:20.12f}".format(obs.JD_data[i]))

                point_info.append("{:9.5f}".format(np.degrees(obs.meas1[i])))
                point_info.append("{:9.5f}".format(np.degrees(obs.meas2[i])))

                point_info.append("{:22.5f}".format(np.degrees(obs.azim_data[i])))
                point_info.append("{:9.5f}".format(np.degrees(obs.elev_data[i])))

                point_info.append("{:15.5f}".format(np.degrees(obs.model_azim[i])))
                point_info.append("{:14.5f}".format(np.degrees(obs.model_elev[i])))

                point_info.append("{:12.5f}".format(np.degrees(obs.ra_data[i])))
                point_info.append("{:+13.5f}".format(np.degrees(obs.dec_data[i])))

                point_info.append("{:13.5f}".format(np.degrees(obs.model_ra[i])))
                point_info.append("{:+14.5f}".format(np.degrees(obs.model_dec[i])))

                point_info.append("{:11.2f}".format(obs.model_eci[i][0]))
                point_info.append("{:11.2f}".format(obs.model_eci[i][1]))
                point_info.append("{:11.2f}".format(obs.model_eci[i][2]))

                point_info.append("{:14.6f}".format(np.degrees(obs.model_lat[i])))
                point_info.append("{:+15.6f}".format(np.degrees(obs.model_lon[i])))
                point_info.append("{:10.2f}".format(obs.model_ht[i]))
                point_info.append("{:10.2f}".format(obs.model_range[i]))

                point_info.append("{:10.2f}".format(obs.length[i]))
                point_info.append("{:19.2f}".format(obs.state_vect_dist[i]))
                point_info.append("{:9.2f}".format(obs.lag[i]))

                point_info.append("{:9.2f}".format(obs.velocities[i]))
                point_info.append("{:18.2f}".format(obs.velocities_prev_point[i]))

                point_info.append("{:9.2f}".format(obs.h_residuals[i]))
                point_info.append("{:9.2f}".format(obs.v_residuals[i]))
                point_info.append("{:14.2f}".format(3600*np.degrees(obs.ang_res[i])))

                if obs.magnitudes is not None:

                    # Write the magnitude
                    if obs.magnitudes[i] is not None:
                        point_info.append("{:+6.2f}".format(obs.magnitudes[i]))
                    else:
                        point_info.append("{:>6s}".format('None'))

                    # Write the magnitude
                    if obs.absolute_magnitudes[i] is not None:
                        point_info.append("{:+6.2f}".format(obs.absolute_magnitudes[i]))
                    else:
                        point_info.append("{:>6s}".format('None'))

                else:
                    point_info.append("{:>6s}".format('None'))
                    point_info.append("{:>6s}".format('None'))





                out_str += ", ".join(point_info) + "\n"


        ######################################################################################################


        out_str += "\n"

        out_str += "Notes\n"
        out_str += "-----\n"
        out_str += "- Points that have not been taken into consideration when computing the trajectory have '1' in the 'Ignore' column.\n"
        out_str += "- The time already has time offsets applied to it.\n"
        out_str += "- 'meas1' and 'meas2' are given input points.\n"
        out_str += "- X, Y, Z are ECI (Earth-Centered Inertial) positions of projected lines of sight on the radiant line.\n"
        out_str += "- Zc is the observed zenith distance of the entry angle, while the Zg is the entry zenith distance corrected for Earth's gravity.\n"
        out_str += "- Latitude (deg) and Longitude (deg) are in WGS84 coordinates, while Height (m) is in the EGM96 datum. There values are coordinates of each point on the radiant line.\n"
        out_str += "- Jacchia (1955) deceleration equation fit was done on the lag.\n"
        out_str += "- Right ascension and declination in the table are given in the epoch of date for the corresponding JD, per every point.\n"
        out_str += "- 'RA and Dec obs' are the right ascension and declination calculated from the observed values, while the 'RA and Dec line' are coordinates of the lines of sight projected on the fitted radiant line. The coordinates are in the epoch of date, and NOT J2000!. 'Azim and alt line' are thus corresponding azimuthal coordinates.\n"
        out_str += "- 'Vel prev avg' is the average velocity including all previous points up to the given point. For the first 4 points this velocity is computed as the average velocity of those 4 points. \n"
        if uncertainties is not None:
            out_str += "- The number after +/- is the 1 sigma uncertainty, and the numbers in square brackets are the 95% confidence intervals. \n"

        # Add the wmpl version and the date of the version and the date of the report
        out_str += "\n\n"
        out_str += "Report generated by the Western Meteor Physics Library (WMPL) on {:s} UTC\n".format(str(datetime.datetime.now(datetime.timezone.utc)))

        if HAS_GITPYTHON:
            # in the case where WMPL wasn't called from the WMPL home directory, git.Repo() will fail
            # And in fact, might read version info from a totally different git repo. 
            try:
                repo = git.Repo(search_parent_directories=True)
                out_str += "WMPL version commit: {:s}\n".format(repo.head.object.hexsha)
                out_str += "WMPL version date: {:s}\n".format(datetime.datetime.fromtimestamp(repo.head.commit.committed_date).strftime('%Y-%m-%d %H:%M:%S'))
            except Exception:
                pass
        if verbose:
            print(out_str)

        # Save the report to a file
        if save_results:
            
            mkdirP(dir_path)

            with open(os.path.join(dir_path, file_name), 'w') as f:
                f.write(out_str)


        return out_str



    def savePlots(self, output_dir, file_name, show_plots=True, ret_figs=False):
        """ Show plots of the estimated trajectory. 
    
        Arguments:
            output_dir: [str] Path to the output directory.
            file_name: [str] File name which will be used for saving plots.

        Keyword_arguments:
            show_plots: [bools] Show the plots on the screen. True by default.
            ret_figs: [bool] If True, it will return a dictionary of figure handles for every plot. It will
                override the show_plots and set them to False, and it will not save any plots.

        Return:
            fig_pickle_dict: [dict] Dictionary of pickled figure handles for every plot. To unpickle the
                figure objects, run:
                    fig = pickle.loads(fig_pickle_dict[key])
                where key is the dictionary key, e.g. "lags_all".

        """

        if output_dir is None:
            output_dir = '.'

        if file_name is None:
            file_name = 'blank'


        # Dictionary which will hold figure handles for every plot
        fig_pickle_dict = {}

        # Override the status of saving commands if the figures should be returned
        save_results_prev_status = self.save_results
        if ret_figs:
            self.save_results = False
            show_plots = False

            

        # Get the first reference time
        t0 = min([obs.time_data[0] for obs in self.observations])

        # Plot spatial residuals per observing station
        for obs in sorted(self.observations, key=lambda x: x.rbeg_ele, reverse=True):

            ### PLOT SPATIAL RESIDUALS PER STATION ###
            ##################################################################################################

            # Plot vertical residuals
            plt.scatter(obs.time_data, obs.v_residuals, c='r', \
                label='Vertical, RMSD = {:.2f} m'.format(obs.v_res_rms), zorder=3, s=4, marker='o')

            # Plot horizontal residuals
            plt.scatter(obs.time_data, obs.h_residuals, c='b', \
                label='Horizontal, RMSD = {:.2f} m'.format(obs.h_res_rms), zorder=3, s=20, marker='+')

            # Mark ignored points
            if np.any(obs.ignore_list):

                ignored_times = obs.time_data[obs.ignore_list > 0]
                ignored_v_res = obs.v_residuals[obs.ignore_list > 0]
                ignored_h_res = obs.h_residuals[obs.ignore_list > 0]

                plt.scatter(ignored_times, ignored_v_res, facecolors='none', edgecolors='k', marker='o', \
                    zorder=3, s=20, label='Ignored points')
                plt.scatter(ignored_times, ignored_h_res, facecolors='none', edgecolors='k', marker='o', 
                    zorder=3, s=20)


            plt.title('Residuals, station ' + str(obs.station_id))
            plt.xlabel('Time (s)')
            plt.ylabel('Residuals (m)')

            plt.grid()

            plt.legend(prop={'size': LEGEND_TEXT_SIZE})

            # Set the residual limits to +/-10m if they are smaller than that
            if (np.max(np.abs(obs.v_residuals)) < 10) and (np.max(np.abs(obs.h_residuals)) < 10):
                plt.ylim([-10, 10])


            # Pickle the figure
            if ret_figs:
                fig_pickle_dict["spatial_residuals_{:s}".format(str(obs.station_id))] \
                    = pickle.dumps(plt.gcf(), protocol=2)


            if self.save_results:
                savePlot(plt, file_name + '_' + str(obs.station_id) + '_spatial_residuals.' \
                    + self.plot_file_type, output_dir)

            if show_plots:
                plt.show()

            else:
                plt.clf()
                plt.close()

            ##################################################################################################


        # marker type, size multiplier
        markers = [
         ['x', 2 ],
         ['+', 8 ],
         ['o', 1 ],
         ['s', 1 ],
         ['d', 1 ],
         ['v', 1 ],
         ['*', 1.5 ],
         ]
         
        if self.plot_all_spatial_residuals:


            ### PLOT ALL SPATIAL RESIDUALS VS. TIME ###
            ##################################################################################################

            for obs in sorted(self.observations, key=lambda x: x.rbeg_ele, reverse=True):

                # Plot vertical residuals
                vres_plot = plt.scatter(obs.time_data, obs.v_residuals, marker='o', s=4, \
                    label='{:s}, vertical, RMSD = {:.2f} m'.format(str(obs.station_id), obs.v_res_rms), \
                    zorder=3)

                # Plot horizontal residuals
                plt.scatter(obs.time_data, obs.h_residuals, c=vres_plot.get_facecolor(), marker='+', \
                    label='{:s}, horizontal, RMSD = {:.2f} m'.format(str(obs.station_id), obs.h_res_rms), \
                    zorder=3)

                # Mark ignored points
                if np.any(obs.ignore_list):

                    ignored_times = obs.time_data[obs.ignore_list > 0]
                    ignored_v_res = obs.v_residuals[obs.ignore_list > 0]
                    ignored_h_res = obs.h_residuals[obs.ignore_list > 0]

                    plt.scatter(ignored_times, ignored_v_res, facecolors='none', edgecolors='k', marker='o', \
                        zorder=3, s=20)
                    plt.scatter(ignored_times, ignored_h_res, facecolors='none', edgecolors='k', marker='o', 
                        zorder=3, s=20)


            plt.title('All spatial residuals')
            plt.xlabel('Time (s)')
            plt.ylabel('Residuals (m)')

            plt.grid()

            plt.legend(prop={'size': LEGEND_TEXT_SIZE})

            # Set the residual limits to +/-10m if they are smaller than that
            if np.max(np.abs(plt.gca().get_ylim())) < 10:
                plt.ylim([-10, 10])

            # Pickle the figure
            if ret_figs:
                fig_pickle_dict["all_spatial_residuals"] = pickle.dumps(plt.gcf(), protocol=2)

            if self.save_results:
                savePlot(plt, file_name + '_all_spatial_residuals.' + self.plot_file_type, output_dir)

            if show_plots:
                plt.show()

            else:
                plt.clf()
                plt.close()

            ##################################################################################################


            ### PLOT ALL SPATIAL RESIDUALS VS LENGTH ###
            ##################################################################################################

            for obs in sorted(self.observations, key=lambda x: x.rbeg_ele, reverse=True):

                # Plot vertical residuals
                vres_plot = plt.scatter(obs.state_vect_dist/1000, obs.v_residuals, marker='o', s=4, \
                    label='{:s}, vertical, RMSD = {:.2f} m'.format(str(obs.station_id), obs.v_res_rms), \
                    zorder=3)

                # Plot horizontal residuals
                plt.scatter(obs.state_vect_dist/1000, obs.h_residuals, c=vres_plot.get_facecolor(), 
                    marker='+', label='{:s}, horizontal, RMSD = {:.2f} m'.format(str(obs.station_id), \
                        obs.h_res_rms), zorder=3)

                # Mark ignored points
                if np.any(obs.ignore_list):

                    ignored_length = obs.state_vect_dist[obs.ignore_list > 0]
                    ignored_v_res = obs.v_residuals[obs.ignore_list > 0]
                    ignored_h_res = obs.h_residuals[obs.ignore_list > 0]

                    plt.scatter(ignored_length/1000, ignored_v_res, facecolors='none', edgecolors='k', \
                        marker='o', zorder=3, s=20)
                    plt.scatter(ignored_length/1000, ignored_h_res, facecolors='none', edgecolors='k', \
                        marker='o', zorder=3, s=20)


            plt.title('All spatial residuals')
            plt.xlabel('Length (km)')
            plt.ylabel('Residuals (m)')

            plt.grid()

            plt.legend(prop={'size': LEGEND_TEXT_SIZE})

            # Set the residual limits to +/-10m if they are smaller than that
            if np.max(np.abs(plt.gca().get_ylim())) < 10:
                plt.ylim([-10, 10])

            # Pickle the figure
            if ret_figs:
                fig_pickle_dict["all_spatial_residuals_length"] = pickle.dumps(plt.gcf(), protocol=2)

            if self.save_results:
                savePlot(plt, file_name + '_all_spatial_residuals_length.' + self.plot_file_type, output_dir)

            if show_plots:
                plt.show()

            else:
                plt.clf()
                plt.close()


            ##################################################################################################



            ### PLOT TOTAL SPATIAL RESIDUALS VS LENGTH ###
            ##################################################################################################

            for i, obs in enumerate(sorted(self.observations, key=lambda x:x.rbeg_ele, reverse=True)):

                marker, size_multiplier = markers[i%len(markers)]

                # Compute total residuals, take the signs from vertical residuals
                tot_res = np.sign(obs.v_residuals)*np.hypot(obs.v_residuals, obs.h_residuals)

                # Plot total residuals
                plt.scatter(obs.state_vect_dist/1000, tot_res, marker=marker, s=10*size_multiplier, \
                    label='{:s}'.format(str(obs.station_id)), zorder=3)

                # Mark ignored points
                if np.any(obs.ignore_list):

                    ignored_length = obs.state_vect_dist[obs.ignore_list > 0]
                    ignored_tot_res = tot_res[obs.ignore_list > 0]

                    plt.scatter(ignored_length/1000, ignored_tot_res, facecolors='none', edgecolors='k', \
                        marker='o', zorder=3, s=20)


            plt.title('Total spatial residuals')
            plt.xlabel('Length (km)')
            plt.ylabel('Residuals (m), vertical sign')

            plt.grid()

            plt.legend(prop={'size': LEGEND_TEXT_SIZE})

            # Set the residual limits to +/-10m if they are smaller than that
            if np.max(np.abs(plt.gca().get_ylim())) < 10:
                plt.ylim([-10, 10])

            # Pickle the figure
            if ret_figs:
                fig_pickle_dict["total_spatial_residuals_length"] = pickle.dumps(plt.gcf(), protocol=2)

            if self.save_results:
                savePlot(plt, file_name + '_total_spatial_residuals_length.' + self.plot_file_type, \
                    output_dir)

            if show_plots:
                plt.show()

            else:
                plt.clf()
                plt.close()


            ##################################################################################################




        ### PLOT ALL TOTAL SPATIAL RESIDUALS VS HEIGHT ###
        ##################################################################################################

        for i, obs in enumerate(sorted(self.observations, key=lambda x:x.rbeg_ele, reverse=True)):

            marker, size_multiplier = markers[i%len(markers)]

            # Calculate root mean square of the total residuals
            total_res_rms = np.sqrt(obs.v_res_rms**2 + obs.h_res_rms**2)

            # Compute total residuals, take the signs from vertical residuals
            tot_res = np.sign(obs.v_residuals)*np.hypot(obs.v_residuals, obs.h_residuals)

            # Plot total residuals
            plt.scatter(tot_res, obs.meas_ht/1000, marker=marker, \
                s=10*size_multiplier, label='{:s}, RMSD = {:.2f} m'.format(str(obs.station_id), \
                total_res_rms), zorder=3)

            # Mark ignored points
            if np.any(obs.ignore_list):

                ignored_ht = obs.model_ht[obs.ignore_list > 0]
                ignored_tot_res = np.sign(obs.v_residuals[obs.ignore_list > 0])\
                    *np.hypot(obs.v_residuals[obs.ignore_list > 0], obs.h_residuals[obs.ignore_list > 0])


                plt.scatter(ignored_tot_res, ignored_ht/1000, facecolors='none', edgecolors='k', \
                    marker='o', zorder=3, s=20)


        plt.title('All spatial residuals')
        plt.xlabel('Total deviation (m)')
        plt.ylabel('Height (km)')

        plt.grid()

        plt.legend(prop={'size': LEGEND_TEXT_SIZE})

        # Set the residual limits to +/-10m if they are smaller than that
        if np.max(np.abs(plt.gca().get_xlim())) < 10:
            plt.gca().set_xlim([-10, 10])

        # Pickle the figure
        if ret_figs:
            fig_pickle_dict["all_spatial_total_residuals_height"] = pickle.dumps(plt.gcf(), protocol=2)

        if self.save_results:
            savePlot(plt, file_name + '_all_spatial_total_residuals_height.' + self.plot_file_type, \
                output_dir)

        if show_plots:
            plt.show()

        else:
            plt.clf()
            plt.close()


        ##################################################################################################




        # # Plot lag per observing station
        # for obs in sorted(self.observations, key=lambda x: x.rbeg_ele, reverse=True):
            
        #     ### PLOT LAG ###
        #     ##################################################################################################

        #     fig, ax1 = plt.subplots()

        #     # Extract lag points that were not ignored
        #     used_times = obs.time_data[obs.ignore_list == 0]
        #     used_lag = obs.lag[obs.ignore_list == 0]

        #     if not obs.ignore_station:

        #         # Plot the lag
        #         ax1.plot(used_lag, used_times, color='r', marker='x', label='Lag', zorder=3)

        #         # Plot the Jacchia fit
        #         ax1.plot(jacchiaLagFunc(obs.time_data, *obs.jacchia_fit), obs.time_data, color='b', 
        #             label='Jacchia fit', zorder=3)


        #     # Plot ignored lag points
        #     if np.any(obs.ignore_list):

        #         ignored_times = obs.time_data[obs.ignore_list > 0]
        #         ignored_lag = obs.lag[obs.ignore_list > 0]

        #         ax1.scatter(ignored_lag, ignored_times, c='k', marker='+', zorder=4, \
        #             label='Lag, ignored points')

            
        #     ax1.legend(prop={'size': LEGEND_TEXT_SIZE})

        #     plt.title('Lag, station ' + str(obs.station_id))
        #     ax1.set_xlabel('Lag (m)')
        #     ax1.set_ylabel('Time (s)')

        #     ax1.set_ylim(min(obs.time_data), max(obs.time_data))

        #     ax1.grid()

        #     ax1.invert_yaxis()

        #     # Set the height axis
        #     ax2 = ax1.twinx()
        #     ax2.set_ylim(min(obs.meas_ht)/1000, max(obs.meas_ht)/1000)
        #     ax2.set_ylabel('Height (km)')

        #     plt.tight_layout()

        #     if self.save_results:
        #         savePlot(plt, file_name + '_' + str(obs.station_id) + '_lag.' + self.plot_file_type, output_dir)

        #     if show_plots:
        #         plt.show()

        #     else:
        #         plt.clf()
        #         plt.close()


        #     ##################################################################################################


        # Generate a list of colors to use for markers
        colors = cm.viridis(np.linspace(0, 0.8, len(self.observations)))

        # Only use one type of markers if there are not a lot of stations
        plot_markers = ['x']

        # Keep colors non-transparent if there are not a lot of stations
        alpha = 1.0


        # If there are more than 5 stations, interleave the colors with another colormap and change up
        #   markers
        if len(self.observations) > 5:
            colors_alt = cm.inferno(np.linspace(0, 0.8, len(self.observations)))
            for i in range(len(self.observations)):
                if i%2 == 1:
                    colors[i] = colors_alt[i]

            plot_markers.append("+")

            # Add transparency for more stations
            alpha = 0.75


        # Sort observations by first height to preserve color linearity
        obs_ht_sorted = sorted(self.observations, key=lambda x: x.model_ht[0])


        ### PLOT ALL LAGS ###
        ######################################################################################################

        # Plot lags from each station on a single plot
        for i, obs in enumerate(obs_ht_sorted):

            # Extract lag points that were not ignored
            used_times = obs.time_data[obs.ignore_list == 0]
            used_lag = obs.lag[obs.ignore_list == 0]

            # Choose the marker
            marker = plot_markers[i%len(plot_markers)]

            # Plot the lag
            plt_handle = plt.plot(used_lag, used_times, marker=marker, label=str(obs.station_id), 
                zorder=3, markersize=3, color=colors[i], alpha=alpha)


            # Plot ignored lag points
            if np.any(obs.ignore_list):

                ignored_times = obs.time_data[obs.ignore_list > 0]
                ignored_lag = obs.lag[obs.ignore_list > 0]

                plt.scatter(ignored_lag, ignored_times, facecolors='k', edgecolors=plt_handle[0].get_color(), 
                    marker='o', s=8, zorder=4, label='{:s} ignored points'.format(str(obs.station_id)))



        # Plot the Jacchia fit on all observations
        if self.show_jacchia:
            
            time_all = np.sort(np.hstack([obs.time_data for obs in self.observations]))
            time_jacchia = np.linspace(np.min(time_all), np.max(time_all), 1000)
            plt.plot(jacchiaLagFunc(time_jacchia, *self.jacchia_fit), time_jacchia, label='Jacchia fit', 
                zorder=3, color='k', alpha=0.5, linestyle="dashed")


        plt.title('Lags, all stations')

        plt.xlabel('Lag (m)')
        plt.ylabel('Time (s)')

        plt.legend(prop={'size': LEGEND_TEXT_SIZE})
        plt.grid()
        plt.gca().invert_yaxis()

        # Pickle the figure
        if ret_figs:
            fig_pickle_dict["lags_all"] = pickle.dumps(plt.gcf(), protocol=2)

        if self.save_results:
            savePlot(plt, file_name + '_lags_all.' + self.plot_file_type, output_dir)

        if show_plots:
            plt.show()

        else:
            plt.clf()
            plt.close()

        ######################################################################################################



        ### PLOT VELOCITY ###
        ######################################################################################################

        # Possible markers for velocity
        vel_markers = ['x', '+', '.', '2']

        fig, ax1 = plt.subplots()

        vel_max = -np.inf
        vel_min = np.inf

        ht_max = -np.inf
        ht_min = np.inf

        t_max = -np.inf
        t_min = np.inf

        
        first_ignored_plot = True


        # Plot velocities from each observed site
        for i, obs in enumerate(obs_ht_sorted):

            # Mark ignored velocities
            if np.any(obs.ignore_list):

                # Extract data that is not ignored
                ignored_times = obs.time_data[1:][obs.ignore_list[1:] > 0]
                ignored_velocities = obs.velocities[1:][obs.ignore_list[1:] > 0]

                # Set the label only for the first occurence
                if first_ignored_plot:

                    ax1.scatter(ignored_velocities/1000, ignored_times, facecolors='none', edgecolors='k', \
                        zorder=4, s=30, label='Ignored points')

                    first_ignored_plot = False

                else:
                    ax1.scatter(ignored_velocities/1000, ignored_times, facecolors='none', edgecolors='k', \
                        zorder=4, s=30)


            # Plot all point to point velocities
            ax1.scatter(obs.velocities[1:]/1000, obs.time_data[1:], marker=vel_markers[i%len(vel_markers)], 
                c=colors[i].reshape(1,-1), alpha=alpha, label='{:s}'.format(str(obs.station_id)), zorder=3)


            # Determine the max/min velocity and height, as this is needed for plotting both height/time axes
            vel_max = max(np.max(obs.velocities[1:]/1000), vel_max)
            vel_min = min(np.min(obs.velocities[1:]/1000), vel_min)

            ht_max = max(np.max(obs.meas_ht), ht_max)
            ht_min = min(np.min(obs.meas_ht), ht_min)

            t_max = max(np.max(obs.time_data), t_max)
            t_min = min(np.min(obs.time_data), t_min)


        # Plot the velocity calculated from the Jacchia model
        if self.show_jacchia:
            t_vel = np.linspace(t_min, t_max, 1000)
            ax1.plot(jacchiaVelocityFunc(t_vel, self.jacchia_fit[0], self.jacchia_fit[1], self.v_init)/1000, \
                t_vel, label='Jacchia fit', alpha=0.5, color='k')

        plt.title('Velocity')
        ax1.set_xlabel('Velocity (km/s)')
        ax1.set_ylabel('Time (s)')

        ax1.legend(prop={'size': LEGEND_TEXT_SIZE})
        ax1.grid()

        # Set absolute limits for velocities
        vel_min = max(vel_min, -20)
        vel_max = min(vel_max, 100)

        # Set velocity limits to +/- 3 km/s
        ax1.set_xlim([vel_min - 3, vel_max + 3])

        # Set time axis limits
        ax1.set_ylim([t_min, t_max])
        ax1.invert_yaxis()

        # Set the height axis
        ax2 = ax1.twinx()
        ax2.set_ylim(ht_min/1000, ht_max/1000)
        ax2.set_ylabel('Height (km)')

        plt.tight_layout()


        # Pickle the figure
        if ret_figs:
            fig_pickle_dict["velocities"] = pickle.dumps(plt.gcf(), protocol=2)

        if self.save_results:
            savePlot(plt, file_name + '_velocities.' + self.plot_file_type, output_dir)

        if show_plots:
            plt.show()

        else:
            plt.clf()
            plt.close()

        ######################################################################################################


        ### PLOT DISTANCE FROM RADIANT STATE VECTOR POSITION ###
        ######################################################################################################

        fig, ax1 = plt.subplots()

        for i, obs in enumerate(obs_ht_sorted):

            # Extract points that were not ignored
            used_times = obs.time_data[obs.ignore_list == 0]
            used_dists = obs.state_vect_dist[obs.ignore_list == 0]

            # Choose the marker
            marker = plot_markers[i%len(plot_markers)]

            plt_handle = ax1.plot(used_dists/1000, used_times, marker=marker, label=str(obs.station_id), \
                zorder=3, markersize=3, color=colors[i], alpha=alpha)


            # Plot ignored points
            if np.any(obs.ignore_list):
 
                ignored_times = obs.time_data[obs.ignore_list > 0]
                ignored_dists = obs.state_vect_dist[obs.ignore_list > 0]

                ax1.scatter(ignored_dists/1000, ignored_times, facecolors='k', 
                    edgecolors=plt_handle[0].get_color(), marker='o', s=8, zorder=5, \
                    label='{:s} ignored points'.format(str(obs.station_id)))



        # Add the fitted velocity line
        if self.velocity_fit is not None:

            # Get time data range
            t_min = min([np.min(obs.time_data) for obs in self.observations])
            t_max = max([np.max(obs.time_data) for obs in self.observations])

            t_range = np.linspace(t_min, t_max, 100)

            ax1.plot(lineFunc(t_range, *self.velocity_fit)/1000, t_range, label='Velocity fit', \
                linestyle='--', alpha=0.5, zorder=3)


        title = "Distances from state vector"
        if self.estimate_timing_vel:
            if self.timing_res is None:
                title += ", Time residuals not calculated"
            else:
                title += ", Time residuals = {:.3e} s".format(self.timing_res)

        plt.title(title)

        ax1.set_ylabel('Time (s)')
        ax1.set_xlabel('Distance from state vector (km)')
        
        ax1.legend(prop={'size': LEGEND_TEXT_SIZE})
        ax1.grid()
        
        # Set time axis limits
        ax1.set_ylim([t_min, t_max])
        ax1.invert_yaxis()

        # Set the height axis
        ax2 = ax1.twinx()
        ax2.set_ylim(ht_min/1000, ht_max/1000)
        ax2.set_ylabel('Height (km)')


        # Pickle the figure
        if ret_figs:
            fig_pickle_dict["lengths"] = pickle.dumps(plt.gcf(), protocol=2)

        if self.save_results:
            savePlot(plt, file_name + '_lengths.' + self.plot_file_type, output_dir)


        if show_plots:
            plt.show()

        else:
            plt.clf()
            plt.close()

        ######################################################################################################


        ### Plot lat/lon of the meteor ###
        try:
            # Calculate mean latitude and longitude of all meteor points
            met_lon_mean = meanAngle([x for x in obs.meas_lon for obs in self.observations])
            met_lat_mean = meanAngle([x for x in obs.meas_lat for obs in self.observations])


            # Put coordinates of all sites and the meteor in the one list
            lat_list = [obs.lat for obs in self.observations]
            lat_list.append(met_lat_mean)
            lon_list = [obs.lon for obs in self.observations]
            lon_list.append(met_lon_mean)

            # Put edge points of the meteor in the list
            lat_list.append(self.rbeg_lat)
            lon_list.append(self.rbeg_lon)
            lat_list.append(self.rend_lat)
            lon_list.append(self.rend_lon)
            lat_list.append(self.orbit.lat_ref)
            lon_list.append(self.orbit.lon_ref)


            # Init the map
            m = GroundMap(lat_list, lon_list, border_size=50, color_scheme='light')


            # Create a list of unique stations names, such that if there are multiple stations with identical
            # coordinates but only differ in the suffix, they will be plotted as one station
            station_name_mapping = {}
            for i, obs in enumerate(self.observations):

                # If the station is already in the mapping, skip it
                if obs.station_id in station_name_mapping:
                    continue

                # Check if there are duplicate coordinates
                for obs2 in self.observations[i+1:]:

                    if (obs.lat == obs2.lat) and (obs.lon == obs2.lon):

                        # Only take the common part of the two station names
                        common_name = os.path.commonprefix([obs.station_id, obs2.station_id])

                        # Strip "_" from the end of the common name
                        common_name = common_name.rstrip("_")

                        # Get the difference between the two station names
                        diff1 = obs.station_id[len(common_name):]
                        diff2 = obs2.station_id[len(common_name):]

                        # If the difference is e.g. _1, _2, _3, etc., it is a suffix
                        # Strip out _
                        # This will catch duplicates such as USL00N and USL00N_2
                        if (str(diff1).startswith("_") or str(diff2).startswith("_")) \
                            and ((diff1.strip("_").isdigit()) or (diff2.strip("_").isdigit())):
                        
                            station_name_mapping[obs.station_id] = common_name
                            station_name_mapping[obs2.station_id] = common_name


                # If the station is not in the mapping, add it
                if obs.station_id not in station_name_mapping:
                    station_name_mapping[obs.station_id] = obs.station_id
                        



            # Plot locations of all stations and measured positions of the meteor
            plotted_codes = []
            for i, obs in enumerate(sorted(self.observations, key=lambda x:np.min(x.state_vect_dist), reverse=False)):

                # Plot measured points
                m.plot(obs.meas_lat[obs.ignore_list == 0], obs.meas_lon[obs.ignore_list == 0], c='r')

                # Plot ignored points
                if np.any(obs.ignore_list != 0):
                    m.scatter(obs.meas_lat[obs.ignore_list != 0], obs.meas_lon[obs.ignore_list != 0], c='k', \
                        marker='x', s=5, alpha=0.5)
                    


                station_name = station_name_mapping[obs.station_id]

                # If the station ID is already plotted, skip it
                if station_name in plotted_codes:
                    continue

                # Extract marker type and size multiplier
                marker, sm = markers[i%len(markers)]

                # Plot stations
                m.scatter(obs.lat, obs.lon, s=sm*10, label=str(station_name), marker=marker)
                    
                # Add the station to the list of plotted stations
                plotted_codes.append(station_name)



            # Plot a point marking the final point of the meteor
            m.scatter(self.htmin_lat, self.htmin_lon, c='k', marker='+', s=50, alpha=0.75, label='Lowest height')


            # If there are more than 10 observations, make the legend font smaller
            legend_font_size = LEGEND_TEXT_SIZE
            if len(self.observations) >= 10:
                legend_font_size = 5

            plt.legend(loc='upper left', prop={'size': legend_font_size})



            # Pickle the figure
            if ret_figs:
                fig_pickle_dict["ground_track"] = pickle.dumps(plt.gcf(), protocol=2)

            if self.save_results:
                savePlot(plt, file_name + '_ground_track.' + self.plot_file_type, output_dir)

            if show_plots:
                plt.show()

            else:
                plt.clf()
                plt.close()

        except:
            pass            
        ######################################################################################################

        ### Plot lat/lon of the meteor using OSM ###
        ######################################################################################################
            
        if (self.enable_OSM_plot):
<<<<<<< HEAD

            from wmpl.Utils.PlotMap_OSM import OSMMap
            #import cartopy.crs as ccrs
            #import cartopy.io.img_tiles as cimgt        
=======
            try:
                from wmpl.Utils.PlotMap_OSM import OSMMap

                # Calculate mean latitude and longitude of all meteor points
                met_lon_mean = meanAngle([x for x in obs.meas_lon for obs in self.observations])
                met_lat_mean = meanAngle([x for x in obs.meas_lat for obs in self.observations])
>>>>>>> 5dfb1ab7

            # Calculate mean latitude and longitude of all meteor points
            met_lon_mean = meanAngle([x for x in obs.meas_lon for obs in self.observations])
            met_lat_mean = meanAngle([x for x in obs.meas_lat for obs in self.observations])

<<<<<<< HEAD

            # Put coordinates of all sites and the meteor in the one list
            lat_list = [obs.lat for obs in self.observations]
            lat_list.append(met_lat_mean)
            lon_list = [obs.lon for obs in self.observations]
            lon_list.append(met_lon_mean)

            # Put edge points of the meteor in the list
            lat_list.append(self.rbeg_lat)
            lon_list.append(self.rbeg_lon)
            lat_list.append(self.rend_lat)
            lon_list.append(self.rend_lon)
            lat_list.append(self.orbit.lat_ref)
            lon_list.append(self.orbit.lon_ref)
=======
                # Put coordinates of all sites and the meteor in the one list
                lat_list = [obs.lat for obs in self.observations]
                lat_list.append(met_lat_mean)
                lon_list = [obs.lon for obs in self.observations]
                lon_list.append(met_lon_mean)

                # Put edge points of the meteor in the list
                lat_list.append(self.rbeg_lat)
                lon_list.append(self.rbeg_lon)
                lat_list.append(self.rend_lat)
                lon_list.append(self.rend_lon)
                lat_list.append(self.orbit.lat_ref)
                lon_list.append(self.orbit.lon_ref)

                # Init the map
                m = OSMMap(lat_list, lon_list, border_size=50, color_scheme='light')
>>>>>>> 5dfb1ab7

            # Init the map
            m = OSMMap(lat_list, lon_list, border_size=50, color_scheme='light')

<<<<<<< HEAD

            # Plot locations of all stations and measured positions of the meteor
            for i, obs in enumerate(sorted(self.observations, key=lambda x:x.rbeg_ele, reverse=True)):

                # Extract marker type and size multiplier
                marker, sm = markers[i%len(markers)]

                # Plot stations
                m.scatter(obs.lat, obs.lon, s=sm*10, label=str(obs.station_id), marker=marker)

                # Plot measured points
                m.plot(obs.meas_lat[obs.ignore_list == 0], obs.meas_lon[obs.ignore_list == 0], c='r')

                # Plot ignored points
                if np.any(obs.ignore_list != 0):
                    m.scatter(obs.meas_lat[obs.ignore_list != 0], obs.meas_lon[obs.ignore_list != 0], c='k', \
                        marker='x', s=5, alpha=0.5)



            # Plot a point marking the final point of the meteor
            m.scatter(self.rend_lat, self.rend_lon, c='k', marker='+', s=50, alpha=0.75, label='Lowest height')


            # If there are more than 10 observations, make the legend font smaller
            legend_font_size = LEGEND_TEXT_SIZE
            if len(self.observations) >= 10:
                legend_font_size = 5

            plt.legend(loc='upper left', prop={'size': legend_font_size})



            # Pickle the figure
            if ret_figs:
                fig_pickle_dict["OSM_ground_track"] = pickle.dumps(plt.gcf(), protocol=2)

            if self.save_results:
                savePlot(plt, file_name + '_OSM_ground_track.' + self.plot_file_type, output_dir)

            if show_plots:
                plt.show()

            else:
                plt.clf()
                plt.close()            
=======
                # Plot locations of all stations and measured positions of the meteor
                for i, obs in enumerate(sorted(self.observations, key=lambda x:x.rbeg_ele, reverse=True)):

                    # Extract marker type and size multiplier
                    marker, sm = markers[i%len(markers)]

                    # Plot stations
                    m.scatter(obs.lat, obs.lon, s=sm*10, label=str(obs.station_id), marker=marker)

                    # Plot measured points
                    m.plot(obs.meas_lat[obs.ignore_list == 0], obs.meas_lon[obs.ignore_list == 0], c='r')

                    # Plot ignored points
                    if np.any(obs.ignore_list != 0):
                        m.scatter(obs.meas_lat[obs.ignore_list != 0], obs.meas_lon[obs.ignore_list != 0], c='k', \
                            marker='x', s=5, alpha=0.5)



                # Plot a point marking the final point of the meteor
                m.scatter(self.rend_lat, self.rend_lon, c='k', marker='+', s=50, alpha=0.75, label='Lowest height')
>>>>>>> 5dfb1ab7


                # If there are more than 10 observations, make the legend font smaller
                legend_font_size = LEGEND_TEXT_SIZE
                if len(self.observations) >= 10:
                    legend_font_size = 5

                plt.legend(loc='upper left', prop={'size': legend_font_size})



                # Pickle the figure
                if ret_figs:
                    fig_pickle_dict["OSM_ground_track"] = pickle.dumps(plt.gcf(), protocol=2)

                if self.save_results:
                    savePlot(plt, file_name + '_OSM_ground_track.' + self.plot_file_type, output_dir)

                if show_plots:
                    plt.show()

                else:
                    plt.clf()
                    plt.close()            
            except:
                print('OSM plots not available')
                pass
        ######################################################################################################


        # # Plot angular residuals for every station separately
        # for obs in sorted(self.observations, key=lambda x: x.rbeg_ele, reverse=True):

        #     # Calculate residuals in arcseconds
        #     res = np.degrees(obs.ang_res)*3600

        #     # Mark ignored points
        #     if np.any(obs.ignore_list):

        #         ignored_times = obs.time_data[obs.ignore_list > 0]
        #         ignored_residuals = res[obs.ignore_list > 0]

        #         plt.scatter(ignored_times, ignored_residuals, facecolors='none', edgecolors='k', s=20, \
        #             zorder=4, label='Ignored points')


        #     # Calculate the RMSD of the residuals in arcsec
        #     res_rms = np.degrees(obs.ang_res_std)*3600

        #     # Plot residuals
        #     plt.scatter(obs.time_data, res, label='Angle, RMSD = {:.2f}"'.format(res_rms), s=2, zorder=3)


        #     plt.title('Observed vs. Radiant LoS Residuals, station ' + str(obs.station_id))
        #     plt.ylabel('Angle (arcsec)')
        #     plt.xlabel('Time (s)')

        #     # The lower limit is always at 0
        #     plt.ylim(ymin=0)

        #     plt.grid()
        #     plt.legend(prop={'size': LEGEND_TEXT_SIZE})

        #     if self.save_results:
        #         savePlot(plt, file_name + '_' + str(obs.station_id) + '_angular_residuals.' \
        #             + self.plot_file_type, output_dir)

        #     if show_plots:
        #         plt.show()

        #     else:
        #         plt.clf()
        #         plt.close()


        # Plot angular residuals from all stations
        first_ignored_plot = True
        for i, obs in enumerate(sorted(self.observations, key=lambda x:x.rbeg_ele, reverse=True)):

            # Extract marker type and size multiplier
            marker, sm = markers[i%len(markers)]

            # Calculate residuals in arcseconds
            res = np.degrees(obs.ang_res)*3600

            # Mark ignored points
            if np.any(obs.ignore_list):

                ignored_times = obs.time_data[obs.ignore_list > 0]
                ignored_residuals = res[obs.ignore_list > 0]

                # Plot the label only for the first occurence
                if first_ignored_plot:
                    
                    plt.scatter(ignored_times, ignored_residuals, facecolors='none', edgecolors='k', s=20, \
                        zorder=4, label='Ignored points')

                    first_ignored_plot = False

                else:
                    plt.scatter(ignored_times, ignored_residuals, facecolors='none', edgecolors='k', s=20, \
                        zorder=4)


            # Calculate the RMS of the residuals in arcsec
            res_rms = np.degrees(obs.ang_res_std)*3600

            # Plot residuals
            plt.scatter(obs.time_data, res, s=10*sm, zorder=3, label=str(obs.station_id) + \
                ', RMSD = {:.2f}"'.format(res_rms), marker=marker)


        plt.title('Observed vs. Radiant LoS Residuals, all stations')
        plt.ylabel('Angle (arcsec)')
        plt.xlabel('Time (s)')

        # The lower limit is always at 0
        plt.ylim(ymin=0)

        plt.grid()
        plt.legend(prop={'size': LEGEND_TEXT_SIZE})

        # Pickle the figure
        if ret_figs:
            fig_pickle_dict["all_angular_residuals"] = pickle.dumps(plt.gcf(), protocol=2)

        if self.save_results:
            savePlot(plt, file_name + '_all_angular_residuals.' + self.plot_file_type, output_dir)

        if show_plots:
            plt.show()

        else:
            plt.clf()
            plt.close()



        ######################################################################################################

        ### PLOT ABSOLUTE MAGNITUDES VS TIME, IF ANY ###

        first_ignored_plot = True
        if np.any([obs.absolute_magnitudes is not None for obs in self.observations]):

            # Go through all observations
            for obs in sorted(self.observations, key=lambda x: x.rbeg_ele, reverse=True):

                # Check if the absolute magnitude was given
                if obs.absolute_magnitudes is not None:

                    # Filter out None absolute magnitudes
                    filter_mask = np.array([abs_mag is not None for abs_mag in obs.absolute_magnitudes])

                    # Extract data that is not ignored
                    used_times = obs.time_data[filter_mask & (obs.ignore_list == 0)]
                    used_magnitudes = obs.absolute_magnitudes[filter_mask & (obs.ignore_list == 0)]

                    # Filter out magnitudes fainter than mag 8
                    mag_mask = np.array([abs_mag < 8 for abs_mag in used_magnitudes])
                    
                    # Avoid crash if no magnitudes exceed the threshold
                    if np.any(mag_mask):
                        used_times = used_times[mag_mask]
                        used_magnitudes = used_magnitudes[mag_mask]

                    else:
                        continue


                    plt_handle = plt.plot(used_times, used_magnitudes, marker='x', \
                        label=str(obs.station_id), zorder=3)

                    # Mark ignored absolute magnitudes
                    if np.any(obs.ignore_list):

                        # Extract data that is ignored
                        ignored_times = obs.time_data[filter_mask & (obs.ignore_list > 0)]
                        ignored_magnitudes = obs.absolute_magnitudes[filter_mask & (obs.ignore_list > 0)]

                        plt.scatter(ignored_times, ignored_magnitudes, facecolors='k', \
                            edgecolors=plt_handle[0].get_color(), marker='o', s=8, zorder=4)


            plt.xlabel('Time (s)')
            plt.ylabel('Absolute magnitude')

            plt.gca().invert_yaxis()

            plt.legend(prop={'size': LEGEND_TEXT_SIZE})

            plt.grid()

            # Pickle the figure
            if ret_figs:
                fig_pickle_dict["abs_mag"] = pickle.dumps(plt.gcf(), protocol=2)

            if self.save_results:
                savePlot(plt, file_name + '_abs_mag.' + self.plot_file_type, output_dir)

            if show_plots:
                plt.show()

            else:
                plt.clf()
                plt.close()


        ######################################################################################################


        ### PLOT ABSOLUTE MAGNITUDES VS HEIGHT, IF ANY ###

        first_ignored_plot = True
        if np.any([obs.absolute_magnitudes is not None for obs in self.observations]):

            # Go through all observations
            for obs in sorted(self.observations, key=lambda x: x.rbeg_ele, reverse=True):

                # Check if the absolute magnitude was given
                if obs.absolute_magnitudes is not None:

                    # Filter out None absolute magnitudes
                    filter_mask = np.array([abs_mag is not None for abs_mag in obs.absolute_magnitudes])

                    # Extract data that is not ignored
                    used_heights = obs.model_ht[filter_mask & (obs.ignore_list == 0)]
                    used_magnitudes = obs.absolute_magnitudes[filter_mask & (obs.ignore_list == 0)]

                    # Filter out magnitudes fainter than mag 8
                    mag_mask = np.array([abs_mag < 8 for abs_mag in used_magnitudes])
                    
                    # Avoid crash if no magnitudes exceed the threshold
                    if np.any(mag_mask):
                        used_heights = used_heights[mag_mask]
                        used_magnitudes = used_magnitudes[mag_mask]

                    else:
                        continue

                    plt_handle = plt.plot(used_magnitudes, used_heights/1000, marker='x', \
                        label=str(obs.station_id), zorder=3)

                    # Mark ignored absolute magnitudes
                    if np.any(obs.ignore_list):

                        # Extract data that is ignored
                        ignored_heights = obs.model_ht[filter_mask & (obs.ignore_list > 0)]
                        ignored_magnitudes = obs.absolute_magnitudes[filter_mask & (obs.ignore_list > 0)]

                        plt.scatter(ignored_magnitudes, ignored_heights/1000, facecolors='k', \
                            edgecolors=plt_handle[0].get_color(), marker='o', s=8, zorder=4)


            plt.xlabel('Absolute magnitude')
            plt.ylabel('Height (km)')

            plt.gca().invert_xaxis()

            plt.legend(prop={'size': LEGEND_TEXT_SIZE})

            plt.grid()

            # Pickle the figure
            if ret_figs:
                fig_pickle_dict["abs_mag_ht"] = pickle.dumps(plt.gcf(), protocol=2)

            if self.save_results:
                savePlot(plt, file_name + '_abs_mag_ht.' + self.plot_file_type, output_dir)

            if show_plots:
                plt.show()

            else:
                plt.clf()
                plt.close()


        ######################################################################################################


        # Plot the orbit in 3D
        if self.calc_orbit:

            # Check if the orbit was properly calculated
            if self.orbit.ra_g is not None:

                # Construct a list of orbital elements of the meteor
                orbit_params = np.array([
                    [self.orbit.a, self.orbit.e, np.degrees(self.orbit.i), np.degrees(self.orbit.peri), \
                        np.degrees(self.orbit.node)]
                    ])

                if (output_dir is None) or (file_name is None):
                    plot_path = None
                    save_results = False

                else:
                    plot_path = os.path.join(output_dir, file_name)
                    save_results = self.save_results


                # Run orbit plotting procedure
                plotOrbits(orbit_params, jd2Date(self.jdt_ref, dt_obj=True), save_plots=save_results, \
                    plot_path=plot_path, linewidth=1, color_scheme='light', \
                    plot_file_type=self.plot_file_type)


                plt.tight_layout()

                # Pickle the figure
                if ret_figs:
                    fig_pickle_dict["orbit"] = pickle.dumps(plt.gcf(), protocol=2)


                if show_plots:
                    plt.show()

                else:
                    plt.clf()
                    plt.close()



        # Restore the status of save results scripts and return a dictionary of pickled figure objects
        if ret_figs:
            self.save_results = save_results_prev_status

            return fig_pickle_dict



    def showLoS(self):
        """ Show the stations and the lines of sight solution. """


        # Compute ECI values if they have not been computed
        if self.observations[0].model_eci is None:
            self.calcECIEqAltAz(self.state_vect_mini, self.radiant_eci_mini, self.observations)


        fig = plt.figure()
        ax = fig.add_subplot(111, projection='3d')

        # Calculate the position of the state vector (aka. first point on the trajectory)
        traj_point = self.observations[0].model_eci[0]/1000

        # Calculate the length to the last point on the trajectory
        meteor_len = np.sqrt(np.sum((self.observations[0].model_eci[0]/1000 \
            - self.observations[0].model_eci[-1]/1000)**2))

        # Calculate the plot limits
        x_list = [x_stat for obs in self.observations for x_stat in obs.stat_eci_los[:, 0]/1000]
        x_list.append(traj_point[0])
        y_list = [y_stat for obs in self.observations for y_stat in obs.stat_eci_los[:, 1]/1000]
        y_list.append(traj_point[1])
        z_list = [z_stat for obs in self.observations for z_stat in obs.stat_eci_los[:, 2]/1000]
        z_list.append(traj_point[2])

        x_min, x_max = min(x_list), max(x_list)
        y_min, y_max = min(y_list), max(y_list)
        z_min, z_max = min(z_list), max(z_list)


        # Normalize the plot limits so they are rectangular
        delta_x = x_max - x_min
        delta_y = y_max - y_min
        delta_z = z_max - z_min
        delta_max = max([delta_x, delta_y, delta_z])

        x_diff = delta_max - delta_x
        x_min -= x_diff/2
        x_max += x_diff/2

        y_diff = delta_max - delta_y
        y_min -= y_diff/2
        y_max += y_diff/2

        z_diff = delta_max - delta_z
        z_min -= z_diff/2
        z_max += z_diff/2


        # Plot stations and observations
        for obs in self.observations:

            # Station positions
            ax.scatter(obs.stat_eci_los[:, 0]/1000, obs.stat_eci_los[:, 1]/1000, obs.stat_eci_los[:, 2]/1000,\
                s=20)

            # Plot lines of sight
            for i, (stat_eci_los, meas_eci_los) in enumerate(zip(obs.stat_eci_los, obs.meas_eci_los)):

                # Take every other
                if i%2 == 1:
                    continue

                # Calculate the point on the trajectory
                traj_pt, _, _ = findClosestPoints(stat_eci_los, meas_eci_los, self.state_vect_mini, 
                    self.radiant_eci_mini)

                vect_len = np.sqrt(np.sum((stat_eci_los - traj_pt)**2))/1000

                # Lines of sight
                ax.quiver(stat_eci_los[0]/1000, stat_eci_los[1]/1000, stat_eci_los[2]/1000, 
                    meas_eci_los[0]/1000, meas_eci_los[1]/1000, meas_eci_los[2]/1000, 
                    length=vect_len, normalize=True, arrow_length_ratio=0, color='blue', alpha=0.5)



        # Plot the radiant state vector
        rad_x, rad_y, rad_z = -self.radiant_eci_mini/1000
        rst_x, rst_y, rst_z = traj_point
        ax.quiver(rst_x, rst_y, rst_z, rad_x, rad_y, rad_z, length=meteor_len, normalize=True, color='red', 
            arrow_length_ratio=0.1)

        ax.set_xlim([x_min, x_max])
        ax.set_ylim([y_min, y_max])
        ax.set_zlim([z_min, z_max])


        ax.set_xlabel('X (km)')
        ax.set_ylabel('Y (km)')
        ax.set_zlabel('Z (km)')

        # Change the size of ticks (make them smaller)
        ax.tick_params(axis='both', which='major', labelsize=8)

        plt.show()



    def calcStationIncidentAngles(self, state_vect, radiant_eci, observations):
        """ Calculate angles between the radiant vector and the vector pointing from a station to the 
            initial state vector. 

        Arguments:
            state_vect: [ndarray] (x, y, z) ECI coordinates of the initial state vector (meters).
            radiant_eci: [ndarray] (x, y, z) components of the unit radiant direction vector.
            observations: [list] A list of ObservationPoints objects which hold measurements from individual
                stations.

        Return:
            return: [list] A list of angles (radians) for every station.
        """

        angles = []

        for obs in observations:

            # Calculate the vector pointing from the station to the state vector
            w = vectNorm(state_vect - obs.stat_eci)

            # Calculate the angle between the pointing vector and the radiant vector
            q_r = np.arccos(np.dot(radiant_eci, w))

            angles.append(q_r)


        return angles




    def run(self, _rerun_timing=False, _rerun_bad_picks=False, _mc_run=False, _orig_obs=None, 
        _prev_toffsets=None):
        """ Estimate the trajectory from the given input points. 
        
        Keyword arguments (internal flags, DO NOT SPECIFY MANUALLY!):
            _rerun_timing: [bool] Internal flag. Is it True when everything is recalculated upon estimating 
                the difference in timings, so it breaks the second trajectory run after updating the values
                of R.A., Dec, velocity, etc.
            _rerun_bad_picks: [bool] Internal flag. Is is True when a second pass of trajectory estimation is
                run with bad picks removed, thus improving the solution.
            _mc_run: [bool] Internal flag. True if the solver is calculating the Carlo Run.
            _orig_obs: [list] Used for Monte Carlo. A list of original observations, with no added noise.
                Used for calculating all other parameters after the trajectory with noise has been estimated.
            _prev_toffsets: [ndarray] Internal variable. Used for keeping the initially estimated timing 
                offsets from the first run of the solver. None by default.


        Return:
            traj_best: [Trajectory object] The best trajectory from all Monte Carlo runs. If no Monte Carlo
                runs were preformed, the pure LoS trajectory will be returned.

        """

        # Make sure there are at least 2 stations
        if numStationsNotIgnored(self.observations) < 2:
            
            print('At least 2 sets of measurements from 2 stations are needed to estimate the trajectory!')

            return None


        ### Recompute the reference JD and all times so that the first time starts at 0 ###

        # Determine the first relative time from reference JD
        t0 = min([obs.time_data[0] for obs in self.observations if (not obs.ignore_station) \
            or (not np.all(obs.ignore_list))])

        # If the first time is not 0, normalize times so that the earliest time is 0
        if t0 != 0.0:

            # Offset all times by t0
            for obs in self.observations:
                obs.time_data -= t0


            # Recompute the reference JD to corresponds with t0
            self.jdt_ref = self.jdt_ref + t0/86400.0


        ###################################################################################


        # Determine which station has the reference time (the first time entry is 0 for that station, but
        # do not take the station which has excluded points)
        for i, obs in enumerate(self.observations):

            # Do not take the station with excluded points as the reference one
            if obs.excluded_indx_range:
                continue
            
            if obs.time_data[0] == 0.0:
                self.t_ref_station = i
                break


        ### INTERSECTING PLANES SOLUTION ###
        ######################################################################################################

        self.intersection_list = []

        # Calculate all plane intersections in between all station pairs, only use non-ignored stations
        nonignored_observations = [obs for obs in self.observations if not obs.ignore_station]
        for i, obs1 in enumerate(nonignored_observations):
            for j, obs2 in enumerate(nonignored_observations[i + 1:]):

                # Perform plane intersection
                plane_intersection = PlaneIntersection(obs1, obs2)

                if self.verbose:
                    print('Convergence angle between stations', obs1.station_id, 'and', obs2.station_id)
                    print(' Q =', np.degrees(plane_intersection.conv_angle), 'deg')
                
                self.intersection_list.append(plane_intersection)


        radiant_sum = np.zeros(shape=3)
        weights_sum = 1e-10

        # Sum all radiants ECI positions and weights
        for plane_intersection in self.intersection_list:

            # Add the calculated radiant to the radiant sum
            radiant_sum += plane_intersection.weight*plane_intersection.radiant_eci

            weights_sum += plane_intersection.weight


        # Calculate the average radiant
        avg_radiant = radiant_sum/weights_sum

        # Normalize the radiant vector to a unit vector
        self.avg_radiant = vectNorm(avg_radiant)

        # Calculate the radiant position in RA and Dec
        self.radiant_eq = eci2RaDec(self.avg_radiant)

        if self.verbose:
            print('Multi-Track Weighted IP radiant:', np.degrees(self.radiant_eq))


        # Choose the intersection with the largest convergence angle as the best solution
        # The reason why the average trajectory determined from plane intersections is not taken as the 'seed'
        # for the LoS method is that the state vector cannot be calculated for the average radiant
        self.best_conv_inter = max(self.intersection_list, key=attrgetter('conv_angle'))

        if self.verbose:
            print('Best Convergence Angle IP radiant:', np.degrees(self.best_conv_inter.radiant_eq))


        # Set the 3D position of the radiant line as the state vector, at the beginning point
        self.state_vect = moveStateVector(self.best_conv_inter.cpa_eci, self.best_conv_inter.radiant_eci,
            self.observations)

        # Calculate incident angles between the trajectory and the station
        self.incident_angles = self.calcStationIncidentAngles(self.state_vect, \
            self.best_conv_inter.radiant_eci, self.observations)

        # Join each observation the calculated incident angle
        for obs, inc_angl in zip(self.observations, self.incident_angles):
            obs.incident_angle = inc_angl



        # If there are more than 2 stations, use weights for fitting
        if numStationsNotIgnored(self.observations) > 2:

            # Calculate minimization weights for LoS minimization as squared sines of incident angles
            weights = [np.sin(w)**2 for w in self.incident_angles]

        else:

            # Use unity weights if there are only two stations
            weights = [1.0]*len(self.observations)


        # Set weights to 0 for stations that are not used
        weights = [w if (self.observations[i].ignore_station == False) else 0 for i, w in enumerate(weights)]

        # Set weights to stations
        for w, obs in zip(weights, self.observations):
                obs.weight = w


        # Print weights
        if self.verbose:
            print('LoS statistical weights:')

            for obs in self.observations:
                print("{:>12s}, {:.3f}".format(obs.station_id, obs.weight))

        ######################################################################################################


        if self.verbose:
            print('Intersecting planes solution:', self.state_vect)
            
            print('Minimizing angle deviations...')


        ### LEAST SQUARES SOLUTION ###
        ######################################################################################################

        # Calculate the initial sum and angles deviating from the radiant line
        angle_sum = angleSumMeasurements2Line(self.observations, self.state_vect, \
             self.best_conv_inter.radiant_eci, weights=weights, \
             gravity=(_rerun_timing and self.gravity_correction), gravity_factor=self.gravity_factor, 
             v0z=self.v0z
             )

        if self.verbose:
            print('Initial angle sum:', angle_sum)


        # Set the initial guess for the state vector and the radiant from the intersecting plane solution
        p0 = np.r_[self.state_vect, self.best_conv_inter.radiant_eci]

        # Perform the minimization of angle deviations. The gravity will only be compansated for after the
        #   initial estimate of timing differences
        minimize_solution = scipy.optimize.minimize(minimizeAngleCost, p0, args=(self.observations, weights, 
            (_rerun_timing and self.gravity_correction), self.gravity_factor, self.v0z), method="Nelder-Mead")

        # NOTE
        # Other minimization methods were tried as well, but all produce higher fit residuals than Nelder-Mead.
        # Tried:
        # - Powell, CS, BFGS - larger residuals
        # - Least Squares - large residuals
        # - Basinhopping with NM seed solution - long time to execute with no improvement


        # If the minimization diverged, bound the solution to +/-10% of state vector
        if np.max(np.abs(minimize_solution.x[:3] - self.state_vect)/self.state_vect) > 0.1:

            print('WARNING! Unbounded state vector optimization failed!')
            print('Trying bounded minimization to +/-10% of state vector position.')

            # Limit the minimization to 10% of original estimation in the state vector
            bounds = []
            for val in self.state_vect:
                bounds.append(sorted([0.9*val, 1.1*val]))

            # Bound the radiant vector to +/- 25% of original vales, per each ECI coordinate
            for val in self.best_conv_inter.radiant_eci:
                bounds.append(sorted([0.75*val, 1.25*val]))

            print('BOUNDS:', bounds)
            print('p0:', p0)
            minimize_solution = scipy.optimize.minimize(minimizeAngleCost, p0, args=(self.observations, \
                weights, (_rerun_timing and self.gravity_correction), self.gravity_factor, self.v0z), 
                bounds=bounds, method='SLSQP')


        if self.verbose:
            print('Minimization info:')
            print(' Message:', minimize_solution.message)
            print(' Iterations:', minimize_solution.nit)
            print(' Success:', minimize_solution.success)
            print(' Final function value:', minimize_solution.fun)


        # Set the minimization status
        self.los_mini_status = minimize_solution.success

        # If the minimization succeded
        if minimize_solution.success:
        
            # Unpack the solution
            self.state_vect_mini, self.radiant_eci_mini = np.hsplit(minimize_solution.x, 2)

            # Set the state vector to the position of the highest point projected on the radiant line
            self.state_vect_mini = moveStateVector(self.state_vect_mini, self.radiant_eci_mini, 
                self.observations)

            # Normalize radiant direction
            self.radiant_eci_mini = vectNorm(self.radiant_eci_mini)

            # Convert the minimized radiant solution to RA and Dec
            self.radiant_eq_mini = eci2RaDec(self.radiant_eci_mini)

            if self.verbose:
                print('Position and radiant LMS solution:')
                print(' State vector:', self.state_vect_mini)
                print(' Ra', np.degrees(self.radiant_eq_mini[0]), 'Dec:', np.degrees(self.radiant_eq_mini[1]))

        else:

            print('Angle minimization failed altogether!')

            # If the solution did not succeed, set the values to intersecting plates solution
            self.radiant_eci_mini = self.best_conv_inter.radiant_eci

            # Normalize radiant direction
            self.radiant_eci_mini = vectNorm(self.radiant_eci_mini)

            # Convert the minimized radiant solution to RA and Dec
            self.radiant_eq_mini = eci2RaDec(self.radiant_eci_mini)

            # Calculate the state vector
            self.state_vect_mini = moveStateVector(self.state_vect, self.radiant_eci_mini, 
                self.observations)

        ######################################################################################################


        # If running a Monte Carlo run, switch the observations to the original ones, so the noise does not 
        # influence anything except the radiant position
        if (_mc_run or _rerun_timing) and (_orig_obs is not None):
                
            # Store the noisy observations for later
            self.obs_noisy = list(self.observations)

            # Replace the noisy observations with original observations
            self.observations = _orig_obs


            # If this is the run of recalculating the parameters after updating the timing, preserve the
            # timing as well
            if _rerun_timing:
                for obs, obs_noise in zip(self.observations, self.obs_noisy):
                    obs.time_data = np.copy(obs_noise.time_data)


        # Calculate velocity at each point
        self.calcVelocity(self.state_vect_mini, self.radiant_eci_mini, self.observations, weights)


        if self.verbose and self.estimate_timing_vel:
            print('Estimating initial velocity and timing differences...')



        # # Show the pre-time corrected time vs. length
        # if not _rerun_timing:

        #     ### PLOT DISTANCE FROM RADIANT STATE VECTOR POSITION ###
        #     ######################################################################################################
        #     for obs in self.observations:

        #         # Extract points that were not ignored
        #         used_times = obs.time_data[obs.ignore_list == 0]
        #         used_dists = obs.state_vect_dist[obs.ignore_list == 0]

        #         plt_handle = plt.plot(used_dists/1000, used_times, marker='x', label=str(obs.station_id), \
        #             zorder=3)


        #         # Plot ignored points
        #         if np.any(obs.ignore_list):

        #             ignored_times = obs.time_data[obs.ignore_list > 0]
        #             ignored_dists = obs.state_vect_dist[obs.ignore_list > 0]
                        
        #             plt.scatter(ignored_dists/1000, ignored_times, facecolors='k', \
        #                 edgecolors=plt_handle[0].get_color(), marker='o', s=8, zorder=4, \
        #                 label='{:s} ignored points'.format(str(obs.station_id)))


        #     plt.title("Distances from state vector, before time correction")

        #     plt.ylabel('Time (s)')
        #     plt.xlabel('Distance from state vector (km)')
            
        #     plt.legend()
        #     plt.grid()
        #     plt.gca().invert_yaxis()

        #     plt.tight_layout()

        #     plt.show()


        # Calculate the lag ONLY if it was not calculated during timing estimation
        if self.observations[0].lag is None:

            # Calculate lag
            self.calcLag(self.observations)
            

        # Estimate the timing difference between stations and the initial velocity and update the time
        (
            self.timing_minimization_successful, 
            self.velocity_fit, 
            self.v_init, 
            self.v_init_stddev,
            self.time_diffs, 
            self.observations 
        ) = self.estimateTimingAndVelocity(
            self.observations, 
            weights,
            estimate_timing_vel=self.estimate_timing_vel
            )


        # If estimating the timing failed, skip any further steps
        if not self.timing_minimization_successful:
            print('unable to minimise timing')
            return None


        # Calculate velocity at each point with updated timings
        self.calcVelocity(self.state_vect_mini, self.radiant_eci_mini, self.observations, weights,
            calc_res=_rerun_timing)


        ### RERUN THE TRAJECTORY ESTIMATION WITH UPDATED TIMINGS ###
        ######################################################################################################

        # Runs only in the first pass of trajectory estimation and estimates timing offsets between stations
        if not _rerun_timing:

            # Assign the initial timing differences
            if not _rerun_bad_picks:
                self.time_diffs_final = self.time_diffs

            else:
                # Assign the timing differences after bad pick removal
                self.time_diffs_final += self.time_diffs


            # After the timing has been estimated, everything needs to be recalculated from scratch
            if self.estimate_timing_vel:


                # If doing a Monte Carlo run, switch back to noisy observations
                if _mc_run and (_orig_obs is not None):

                    # Keep the updated timings
                    for obs, obs_noise in zip(self.observations, self.obs_noisy):
                        obs_noise.time_data = np.copy(obs.time_data)

                    # Switch back to noisy observations, but with updated timing
                    self.observations = self.obs_noisy


                # Make a copy of observations
                temp_observations = copy.deepcopy(self.observations)

                
                # Reset the observation points
                self.observations = []

                if self.verbose:
                    print()
                    print("---------------------------------------------------------------------------------")
                    print("Updating the solution after the timing estimation...")
                    print("---------------------------------------------------------------------------------")

                # Reinitialize the observations with proper timing
                for obs in temp_observations:
                    self.infillWithObs(obs)

                # Reset fixed times to 0, as the timing offsets have already been applied
                for station in self.fixed_time_offsets:
                    self.fixed_time_offsets[station] = 0.0

                # Re-run the trajectory estimation with updated timings. This will update all calculated
                # values up to this point
                self.run(_rerun_timing=True, _prev_toffsets=self.time_diffs, _orig_obs=_orig_obs)


        else:

            # In the second pass with updated timings, calculate the final timing offsets
            self.time_diffs_final += self.time_diffs


            return None


        ######################################################################################################


        # If running a Monte Carlo runs, switch the observations to the original ones, so noise does not 
        # infuence anything except the radiant position
        if _mc_run and (_orig_obs is not None):
                
            # Store the noisy observations for later
            self.obs_noisy = list(self.observations)

            # Replace the noisy observations with original observations
            self.observations = _orig_obs

            # Keep the updated timings
            for obs, obs_noise in zip(self.observations, self.obs_noisy):
                obs.time_data = np.copy(obs_noise.time_data)



        # If the stations have no time overlap at all, skip further computations
        if len([obs for obs in self.observations if not obs.ignore_station]) < 2:
            return None


        # Do a Jacchia exponential fit to the lag, per every station
        self.jacchia_fit = self.fitJacchiaLag(self.observations)

        # Calculate latitude, longitude and altitude of each point closest to the radiant line, in WGS84
        self.calcLLA(self.state_vect_mini, self.radiant_eci_mini, self.observations)


        # Compute the initial velocity as the average velocity of all points above the given height
        #   (optional)
        if self.v_init_ht is not None:
            v_ht_avg, intercept_ht_avg = self.calcAvgVelocityAboveHt(self.observations, 1000*self.v_init_ht, \
                weights)

            # Assign this average velocity as the initial velocity if the fit was successful
            if v_ht_avg is not None:
                
                self.v_init = v_ht_avg
                self.velocity_fit = [self.v_init, intercept_ht_avg]

                # Recalculate the lag
                self.calcLag(self.observations, velocity_fit=self.velocity_fit)

                # Refit jacchia lag fit
                self.jacchia_fit = self.fitJacchiaLag(self.observations)


        # Calculate ECI positions of the CPA on the radiant line, RA and Dec of the points on the radiant
        # line as seen by the observers, the corresponding azimuth and elevation, and set arrays model_fit1 
        # and model_fit2 to be of the same type as the input parameters meas1 and meas2
        self.calcECIEqAltAz(self.state_vect_mini, self.radiant_eci_mini, self.observations)


        # Calculate horizontal, vertical and angular residuals from the lines of sight to the radiant line
        self.calcAllResiduals(self.state_vect_mini, self.radiant_eci_mini, self.observations)

        # Calculate absolute magnitudes
        self.calcAbsMagnitudes()


        ### REMOVE BAD PICKS AND RECALCULATE ###
        ######################################################################################################

        if self.filter_picks:
            if (not _rerun_bad_picks):

                picks_rejected = 0

                # Remove all picks which deviate more than N sigma in angular residuals
                for obs in self.observations:

                    # Find the indicies of picks which are within N sigma
                    good_picks = obs.ang_res < (np.mean(obs.ang_res) \
                        + self.reject_n_sigma_outliers*obs.ang_res_std)

                    # If the number of good picks is below 4, do not remove any picks
                    if np.count_nonzero(good_picks) < 4:
                        continue

                    # Check if any picks were removed
                    if np.count_nonzero(good_picks) < len(obs.ang_res):
                        picks_rejected += len(obs.ang_res) - np.count_nonzero(good_picks)

                        # Ignore bad picks
                        obs.ignore_list[~good_picks] = 1


                # Run only if some picks were rejected
                if picks_rejected:

                    # Make a copy of observations
                    temp_observations = copy.deepcopy(self.observations)
                    
                    # Reset the observation points
                    self.observations = []

                    if self.verbose:
                        print()
                        print("---------------------------------------------------------------------------------")
                        print("Updating the solution after rejecting", picks_rejected, "bad picks...")
                        print("---------------------------------------------------------------------------------")

                    # Reinitialize the observations without the bad picks
                    for obs in temp_observations:
                        self.infillWithObs(obs)

                    
                    # Re-run the trajectory estimation with updated timings. This will update all calculated
                    # values up to this point
                    self.run(_rerun_bad_picks=True, _prev_toffsets=self.time_diffs_final)

                else:
                    if self.verbose:
                        print("All picks are within 3 sigma...")


            else:

                # In the second pass, return None
                return None

        ######################################################################################################

        # If the time fit failed, stop further computations
        if not self.timing_minimization_successful:
            return None


        ### CALCULATE ORBIT ###
        ######################################################################################################

        if self.calc_orbit:

            # Calculate average velocity and average ECI position of the trajectory
            self.v_avg, self.state_vect_avg, self.jd_avg = self.calcAverages(self.observations)


            # Calculate the orbit of the meteor
            # If the LoS estimation failed, then the plane intersection solution will be used for the orbit,
            # which needs to have fixed stations and the average velocity should be the reference velocity
            self.orbit = calcOrbit(self.radiant_eci_mini, self.v_init, self.v_avg, self.state_vect_mini, \
                self.rbeg_jd, stations_fixed=(not minimize_solution.success), \
                reference_init=minimize_solution.success, v_init_stddev_direct=self.v_init_stddev)

            if self.verbose:
                print(self.orbit.__repr__(v_init_ht=self.v_init_ht))


        ######################################################################################################


        # Break if doing a Monte Carlo run
        if _mc_run:
            return None


        if self.monte_carlo:

            # Do a Monte Carlo estimate of the uncertainties in all calculated parameters
            traj_best, uncertainties = monteCarloTrajectory(self, mc_runs=self.mc_runs, \
                mc_pick_multiplier=self.mc_pick_multiplier, noise_sigma=self.mc_noise_std, \
                geometric_uncert=self.geometric_uncert, plot_results=self.save_results, \
                mc_cores=self.mc_cores, max_runs=self.mc_runs_max)


            ### Save uncertainties to the trajectory object ###
            if uncertainties is not None:
                traj_uncer = copy.deepcopy(uncertainties)

                # Remove the list of all MC trajectires (it is unecessarily big)
                traj_uncer.mc_traj_list = []

                # Set the uncertainties to the best trajectory (maintain compatibility with older version 
                #   before the typo fix)
                traj_best.uncertainties = traj_uncer
                traj_best.uncertanties = traj_uncer

            ######


            # Copy uncertainties to the geometrical trajectory
            self = copyUncertainties(traj_best, self)


        else:
            uncertainties = None


        #### SAVE RESULTS ###
        ######################################################################################################

        # Compute the trajectory ID
        if (self.traj_id is None) or (self.traj_id == "None"):
            self.traj_id = generateTrajectoryID(self)

        if self.monte_carlo:
            traj_best = addTrajectoryID(traj_best)


        if self.save_results or self.show_plots:

            # Save Monte Carlo results
            if self.monte_carlo:

                traj_best.save_results = self.save_results
                traj_best.show_plots = self.show_plots

                # Monte Carlo output directory
                mc_output_dir = os.path.join(self.output_dir, 'Monte Carlo')
                mc_file_name = self.file_name + "_mc"


                if self.save_results:

                    if self.verbose:
                        print('Saving Monte Carlo results...')

                    # Save the picked trajectory structure with Monte Carlo points
                    savePickle(traj_best, mc_output_dir, mc_file_name + '_trajectory.pickle')
                    
                    # Save the uncertainties
                    savePickle(uncertainties, mc_output_dir, mc_file_name + '_uncertainties.pickle')

                    # Save trajectory report
                    traj_best.saveReport(mc_output_dir, mc_file_name + '_report.txt', \
                        uncertainties=uncertainties, verbose=self.verbose)

                # Save and show plots
                traj_best.savePlots(mc_output_dir, mc_file_name, show_plots=self.show_plots)


            ## Save original picks results
            if self.save_results:

                if self.verbose:
                    print('Saving results with original picks...')

                # Save the picked trajectory structure with original points
                savePickle(self, self.output_dir, self.file_name + '_trajectory.pickle')

                # Save trajectory report with original points
                self.saveReport(self.output_dir, self.file_name + '_report.txt', \
                        uncertainties=uncertainties, verbose = not self.monte_carlo)


            # Save and show plots
            self.savePlots(self.output_dir, self.file_name, \
                show_plots=(self.show_plots and not self.monte_carlo))
            

        ######################################################################################################



        ## SHOW PLANE INTERSECTIONS AND LoS PLOTS ###
        #####################################################################################################

        # # Show the plane intersection
        # if self.show_plots:
        #   self.best_conv_inter.show()


        # # Show lines of sight solution in 3D
        # if self.show_plots:
        #   self.showLoS()


        #####################################################################################################


        # Return the best trajectory
        if self.monte_carlo:
            return traj_best

        else:
            return self





if __name__ == "__main__":

    ### TEST CASE ###
    ##########################################################################################################

    import time
    from wmpl.Utils.TrajConversions import equatorialCoordPrecession_vect, J2000_JD

    ## TEST EVENT
    ###############
    # Reference julian date
    jdt_ref = 2458601.365760937799

    # Inputs are RA/Dec
    meastype = 1

    # Measurements
    station_id1 = "RU0001"
    time1 = np.array([0.401190, 0.441190, 0.481190, 0.521190, 0.561190, 0.601190, 0.641190, 0.681190, 
                      0.721190, 0.761190, 0.801190, 0.841190, 0.881190, 0.921190, 0.961190, 1.001190, 
                      1.041190, 1.081190, 1.121190, 1.161190, 1.201190, 1.241190, 1.281190, 1.321190, 
                      1.361190, 1.401190, 1.441190, 1.561190, 1.601190, 1.641190, 1.721190, 1.761190, 
                      1.841190])
    ra1 = np.array([350.35970, 350.71676, 351.29184, 351.58998, 352.04673, 352.50644, 352.91289, 353.37336, 
                    353.80532, 354.23339, 354.69277, 355.07317, 355.49321, 355.93473, 356.32148, 356.74755, 
                    357.13866, 357.51363, 357.89944, 358.34052, 358.72626, 359.11597, 359.53391, 359.88343, 
                      0.35106,   0.71760,   1.05526,   2.17105,   2.58634,   2.86315,   3.58752,   3.90806, 
                      4.48084])
    dec1 = np.array([+74.03591, +73.94472, +73.80889, +73.73877, +73.59830, +73.46001, +73.35001, +73.22812, 
                     +73.10211, +72.98779, +72.84568, +72.72924, +72.59691, +72.46677, +72.33622, +72.18147, 
                     +72.04381, +71.91015, +71.77648, +71.63370, +71.47512, +71.32664, +71.16185, +71.03236, 
                     +70.84506, +70.67285, +70.54194, +70.01219, +69.80856, +69.69043, +69.38316, +69.23522, 
                     +68.93025])


    station_id2 = "RU0002"
    time2 = np.array([0.000000, 0.040000, 0.080000, 0.120000, 0.160000, 0.200000, 0.240000, 0.280000, 
                      0.320000, 0.360000, 0.400000, 0.440000, 0.480000, 0.520000, 0.560000, 0.600000, 
                      0.640000, 0.680000, 0.720000, 0.760000, 0.800000, 0.840000, 0.880000, 0.920000, 
                      0.960000, 1.000000, 1.040000, 1.080000, 1.120000, 1.160000, 1.200000, 1.240000, 
                      1.280000, 1.320000, 1.360000, 1.400000, 1.440000, 1.480000, 1.520000, 1.560000, 
                      1.600000, 1.640000, 1.680000, 1.720000, 1.760000, 1.800000, 1.840000, 1.880000, 
                      1.920000, 1.960000, 2.000000, 2.040000, 2.080000, 2.120000, 2.160000, 2.200000, 
                      2.240000, 2.280000, 2.320000, 2.360000, 2.400000, 2.440000, 2.480000, 2.520000,])
    ra2 = np.array([ 81.27325, 81.20801, 81.06648, 81.03509, 80.93281, 80.87338, 80.74776, 80.68456, 
                     80.60038, 80.52306, 80.45021, 80.35990, 80.32309, 80.21477, 80.14311, 80.06967, 
                     79.98169, 79.92234, 79.84210, 79.77507, 79.72752, 79.62422, 79.52738, 79.48236, 
                     79.39613, 79.30580, 79.23434, 79.20863, 79.12019, 79.03670, 78.94849, 78.89223, 
                     78.84252, 78.76605, 78.69339, 78.64799, 78.53858, 78.53906, 78.47469, 78.39496, 
                     78.33473, 78.25761, 78.23964, 78.17867, 78.16914, 78.07010, 78.04741, 77.95169, 
                     77.89130, 77.85995, 77.78812, 77.76807, 77.72458, 77.66024, 77.61543, 77.54208, 
                     77.50465, 77.45944, 77.43200, 77.38361, 77.36004, 77.28842, 77.27131, 77.23300])
    dec2 = np.array([+66.78618, +66.66040, +66.43476, +66.21971, +66.01550, +65.86401, +65.63294, +65.43265, 
                     +65.25161, +65.01655, +64.83118, +64.62955, +64.45051, +64.23361, +64.00504, +63.81778, 
                     +63.61334, +63.40714, +63.19009, +62.98101, +62.76420, +62.52019, +62.30266, +62.05585, 
                     +61.84240, +61.60207, +61.40390, +61.22904, +60.93950, +60.74076, +60.53772, +60.25602, 
                     +60.05801, +59.83635, +59.59978, +59.37846, +59.10216, +58.88266, +58.74728, +58.45432, 
                     +58.18503, +57.97737, +57.72030, +57.55891, +57.31933, +56.98481, +56.85845, +56.58652, 
                     +56.36153, +56.15409, +55.88252, +55.66986, +55.46593, +55.20145, +54.91643, +54.69826, 
                     +54.49443, +54.25651, +54.06386, +53.86395, +53.70069, +53.47312, +53.33715, +53.20272])

    # Convert measurement to radians
    ra1 = np.radians(ra1)
    dec1 = np.radians(dec1)

    ra2 = np.radians(ra2)
    dec2 = np.radians(dec2)

    ###

    ### SITES INFO

    lon1 = np.radians(37.315140)
    lat1 = np.radians(44.890740)
    ele1 = 26.00

    lon2 = np.radians(38.583580)
    lat2 = np.radians(44.791620)
    ele2 = 240.00

    ###


    # Init new trajectory solving
    traj_solve = Trajectory(jdt_ref, meastype=meastype, save_results=False, monte_carlo=False, show_plots=False)

    # Set input points for the first site
    traj_solve.infillTrajectory(ra1, dec1, time1, lat1, lon1, ele1, station_id=station_id1)

    # Set input points for the second site
    traj_solve.infillTrajectory(ra2, dec2, time2, lat2, lon2, ele2, station_id=station_id2)

    traj_solve.run()

    ###############


    # TEST
    fig_pickle_dict = traj_solve.savePlots(None, None, show_plots=False, ret_figs=True)

    for key in fig_pickle_dict:
        print(key)
        fig = pickle.loads(fig_pickle_dict[key])<|MERGE_RESOLUTION|>--- conflicted
+++ resolved
@@ -5535,40 +5535,14 @@
         ######################################################################################################
             
         if (self.enable_OSM_plot):
-<<<<<<< HEAD
-
-            from wmpl.Utils.PlotMap_OSM import OSMMap
-            #import cartopy.crs as ccrs
-            #import cartopy.io.img_tiles as cimgt        
-=======
             try:
                 from wmpl.Utils.PlotMap_OSM import OSMMap
 
                 # Calculate mean latitude and longitude of all meteor points
                 met_lon_mean = meanAngle([x for x in obs.meas_lon for obs in self.observations])
                 met_lat_mean = meanAngle([x for x in obs.meas_lat for obs in self.observations])
->>>>>>> 5dfb1ab7
-
-            # Calculate mean latitude and longitude of all meteor points
-            met_lon_mean = meanAngle([x for x in obs.meas_lon for obs in self.observations])
-            met_lat_mean = meanAngle([x for x in obs.meas_lat for obs in self.observations])
-
-<<<<<<< HEAD
-
-            # Put coordinates of all sites and the meteor in the one list
-            lat_list = [obs.lat for obs in self.observations]
-            lat_list.append(met_lat_mean)
-            lon_list = [obs.lon for obs in self.observations]
-            lon_list.append(met_lon_mean)
-
-            # Put edge points of the meteor in the list
-            lat_list.append(self.rbeg_lat)
-            lon_list.append(self.rbeg_lon)
-            lat_list.append(self.rend_lat)
-            lon_list.append(self.rend_lon)
-            lat_list.append(self.orbit.lat_ref)
-            lon_list.append(self.orbit.lon_ref)
-=======
+
+
                 # Put coordinates of all sites and the meteor in the one list
                 lat_list = [obs.lat for obs in self.observations]
                 lat_list.append(met_lat_mean)
@@ -5585,59 +5559,8 @@
 
                 # Init the map
                 m = OSMMap(lat_list, lon_list, border_size=50, color_scheme='light')
->>>>>>> 5dfb1ab7
-
-            # Init the map
-            m = OSMMap(lat_list, lon_list, border_size=50, color_scheme='light')
-
-<<<<<<< HEAD
-
-            # Plot locations of all stations and measured positions of the meteor
-            for i, obs in enumerate(sorted(self.observations, key=lambda x:x.rbeg_ele, reverse=True)):
-
-                # Extract marker type and size multiplier
-                marker, sm = markers[i%len(markers)]
-
-                # Plot stations
-                m.scatter(obs.lat, obs.lon, s=sm*10, label=str(obs.station_id), marker=marker)
-
-                # Plot measured points
-                m.plot(obs.meas_lat[obs.ignore_list == 0], obs.meas_lon[obs.ignore_list == 0], c='r')
-
-                # Plot ignored points
-                if np.any(obs.ignore_list != 0):
-                    m.scatter(obs.meas_lat[obs.ignore_list != 0], obs.meas_lon[obs.ignore_list != 0], c='k', \
-                        marker='x', s=5, alpha=0.5)
-
-
-
-            # Plot a point marking the final point of the meteor
-            m.scatter(self.rend_lat, self.rend_lon, c='k', marker='+', s=50, alpha=0.75, label='Lowest height')
-
-
-            # If there are more than 10 observations, make the legend font smaller
-            legend_font_size = LEGEND_TEXT_SIZE
-            if len(self.observations) >= 10:
-                legend_font_size = 5
-
-            plt.legend(loc='upper left', prop={'size': legend_font_size})
-
-
-
-            # Pickle the figure
-            if ret_figs:
-                fig_pickle_dict["OSM_ground_track"] = pickle.dumps(plt.gcf(), protocol=2)
-
-            if self.save_results:
-                savePlot(plt, file_name + '_OSM_ground_track.' + self.plot_file_type, output_dir)
-
-            if show_plots:
-                plt.show()
-
-            else:
-                plt.clf()
-                plt.close()            
-=======
+
+
                 # Plot locations of all stations and measured positions of the meteor
                 for i, obs in enumerate(sorted(self.observations, key=lambda x:x.rbeg_ele, reverse=True)):
 
@@ -5659,7 +5582,6 @@
 
                 # Plot a point marking the final point of the meteor
                 m.scatter(self.rend_lat, self.rend_lon, c='k', marker='+', s=50, alpha=0.75, label='Lowest height')
->>>>>>> 5dfb1ab7
 
 
                 # If there are more than 10 observations, make the legend font smaller
