""" PyLIG trajectory solver

Estimates meteor trajectory from given observed points. 

"""

from __future__ import print_function, division, absolute_import

import time
import copy
import sys
import os
import datetime
import collections
import pickle
import json
from operator import attrgetter
import base64
import hashlib

try:
    import git
    HAS_GITPYTHON = True
except ImportError:
    HAS_GITPYTHON = False

import numpy as np
import scipy.optimize
import scipy.interpolate
import scipy.stats

import matplotlib
import matplotlib.pyplot as plt
from matplotlib.pyplot import cm
from wmpl.Utils.OSTools import importBasemap
Basemap = importBasemap()

<<<<<<< HEAD
try:
    from wmpl.Utils.PlotMap_OSM import OSMMap
    HAS_OSM = True
except ImportError:
    HAS_OSM = False



=======
>>>>>>> 144661c0
try:
    # If Numba is available, use the jit decorator with specified options
    from numba import njit

except ImportError:
    # If Numba is not available, define a no-op decorator that just returns the function unchanged
    def njit(func, *args, **kwargs):
        return func
    

import wmpl
from wmpl.Trajectory.Orbit import calcOrbit
from wmpl.Utils.Math import vectNorm, vectMag, meanAngle, findClosestPoints, RMSD, \
    angleBetweenSphericalCoords, angleBetweenVectors, lineFunc, normalizeAngleWrap, confidenceInterval
from wmpl.Utils.Misc import valueFormat
from wmpl.Utils.OSTools import mkdirP
from wmpl.Utils.Pickling import savePickle
from wmpl.Utils.Plotting import savePlot
from wmpl.Utils.PlotOrbits import plotOrbits
from wmpl.Utils.PlotCelestial import CelestialPlot
from wmpl.Utils.PlotMap import GroundMap
from wmpl.Utils.TrajConversions import EARTH, G, ecef2ENU, enu2ECEF, geo2Cartesian, geo2Cartesian_vect, \
    cartesian2Geo, altAz2RADec_vect, raDec2AltAz, raDec2AltAz_vect, raDec2ECI, eci2RaDec, jd2Date, datetime2JD
from wmpl.Utils.PyDomainParallelizer import parallelComputeGenerator


# Text size of image legends
LEGEND_TEXT_SIZE = 6


class ObservedPoints(object):
    def __init__(self, jdt_ref, meas1, meas2, time_data, lat, lon, ele, meastype, station_id=None, \
        excluded_time=None, ignore_list=None, ignore_station=False, magnitudes=None, fov_beg=None, \
        fov_end=None, obs_id=None, comment=""):
        """ Structure for containing data of observations from invidiual stations.
        
        Arguments:
            jdt_ref: [float] reference Julian date for the measurements. Add provided times should be given
                relative to this number. This is user selectable and can be the time of the first camera, or 
                the first measurement, or some average time for the meteor, but should be close to the time of 
                the meteor. This same reference date/time will be used on all camera measurements for the 
                purposes of computing local sidereal time and making geocentric coordinate transformations, 
                thus it is good that this time corresponds to the beginning of the meteor.
            meas1: [list or ndarray] First measurement array (azimuth or R.A., depending on meastype, see 
                meastype documentation for more information). Measurements should be given in radians.
            meas2: [list or ndarray] Second measurement array (altitude, zenith angle or declination, 
                depending on meastype, see meastype documentation for more information), in radians.
            time_data: [list or ndarray] Time in seconds from the reference Julian date.
            lat: [float] Latitude +N of station in radians.
            lon: [float] Longitude +E of station in radians.
            ele: [float] Elevation of station in meters.
            meastype: [float] Flag indicating the type of angle measurements the user is providing for meas1 
                and meas2 below. The following are all in radians:
                        1 = Right Ascension for meas1, Declination for meas2.
                        2 = Azimuth +east of due north for meas1, Elevation angle
                            above the horizon for meas2
                        3 = Azimuth +west of due south for meas1, Zenith angle for meas2
                        4 = Azimuth +north of due east for meas1, Zenith angle for meas2

        Keyword arguments:
            station_id: [str] Identification of the station. None by default, in which case a number will be
                assigned to the station by the program.
            excluded_time: [list] [excluded_time_min, excluded_time_max] A range of minimum and maximum 
                observation time which should be excluded from the optimization because the measurements are 
                missing in that portion of the time.
            ignore_list: [list or ndarray] A list of 0s and 1s which should be of the equal length as 
                the input data. If a particular data point is to be ignored, number 1 should be put,
                otherwise (if the point should be used) 0 should be used. E.g. the this should could look
                like this: [0, 0, 0, 1, 1, 0, 0], which would mean that the fourth and the fifth points
                will be ignored in trajectory estimation.
            ignore_station: [bool] If True, all data from the given station will not be taken into 
                consideration upon trajectory fitting, but they will still be shown on the graphs.
            magnitudes: [list] A list of apparent magnitudes of the meteor. None by default.
            fov_beg: [bool] True if the meteor began inside the FOV, False otherwise. None by default.
            fov_end: [bool] True if the meteor ended inside the FOV, False otherwise. None by default.
            obs_id: [int] Unique ID of the observation. This is to differentiate different observations from
                the same station.
            comment: [str] A comment about the observations. May be used to store RMS FF file number on which
                the meteor was observed.
        """

        ### INPUT DATA ###
        ######################################################################################################

        self.meas1 = meas1
        self.meas2 = meas2

        # reference Julian date
        self.jdt_ref = jdt_ref

        self.time_data = time_data



        self.ignore_station = ignore_station

        # Set all points to be ignored if the station is ignored
        if self.ignore_station:
            ignore_list = np.ones(len(time_data), dtype=np.uint8)


        # Init the ignore list
        if ignore_list is None:
            self.ignore_list = np.zeros(len(time_data), dtype=np.uint8)

        else:

            self.ignore_list = np.array(ignore_list, dtype=np.uint8)

            # If all points are ignored, set this station as ignored
            if np.all(ignore_list):
                self.ignore_station = True



        # Store the number of measurement
        self.kmeas = len(self.time_data)

        # Calculate JD of each point
        self.JD_data = self.jdt_ref + self.time_data/86400.0

        # Station info
        self.lat = lat
        self.lon = lon
        self.ele = ele
        self.station_id = station_id

        # Observed points
        # - azim_data: azimuth +west of due north
        # - elev_data: elevation angle (altitude)
        self.azim_data = None
        self.elev_data = None

        # Equatorial coordinates
        self.ra_data = None
        self.dec_data = None

        # Apparent magnitude
        self.magnitudes = magnitudes

        # Meteor began/ended inside the FOV flags
        self.fov_beg = fov_beg
        self.fov_end = fov_end

        # Unique observation ID
        self.obs_id = obs_id

        # Observations comment (may be the FF file name)
        self.comment = comment

        ######################################################################################################


        ### CALCULATED DATA ###
        ######################################################################################################

        # Angle between the station, the state vector, and the trajectory
        self.incident_angle = None

        # Weight for the station
        self.weight = None

        # Residuals from the fit
        self.h_residuals = None
        self.h_res_rms = None
        self.v_residuals = None
        self.v_res_rms = None

        # Calculated point to point velocities (in m/s)
        self.velocities = None

        # Average velocities including all previous points up to the current point (for first 4 points the
        #   velocity corresponds to the average velocity through those 4 points)
        self.velocities_prev_point = None

        # Calculated length along the path (meters)
        self.length = None

        # Distance from state vector (meters)
        self.state_vect_dist = None

        # Calculated lag (meters)
        self.lag = None

        # Line parameters used for lag calculation (first element is the line slope, i.e. velocity in m/s)
        self.lag_line = None

        # Initial velocity
        self.v_init = None

        # Direct fit standard deviation of the initial velocity
        self.v_init_stddev = None

        # Jacchia fit parameters for these observations
        self.jacchia_fit = None


        # Modelled RA and Dec
        self.model_ra = None
        self.model_dec = None

        # Modelled azimuth and elevation
        self.model_azim = None
        self.model_elev = None

        # Modelled values for the input type data
        self.model_fit1 = None
        self.model_fit2 = None

        # ECI coordinates of observed CPA to the radiant line, with the station fixed in time at jdt_ref
        self.meas_eci = None

        # ECI vector of observed CPA to the radiant line, with the station moving in time
        self.meas_eci_los = None

        # ECI coordinates of radiant CPA to the observed line of sight
        self.model_eci = None

        # Arrays for geo coords of closest points of approach of observed lines of sight to the radiant line
        #   (i.e. points on the LoS lines)
        self.meas_lat = None
        self.meas_lon = None
        self.meas_ht = None
        self.meas_range = None

        # Arrays for geo coords of closest points of approach of the radiant line to the observed lines of 
        #   sight (i.e. points on the trajectory)
        self.model_lat = None
        self.model_lon = None
        self.model_ht = None
        self.model_range = None

        # Coordinates of the first point (observed)
        self.rbeg_lat = None
        self.rbeg_lon = None
        self.rbeg_ele = None
        self.rbeg_jd = None

        # Coordinates of the last point (observed)
        self.rend_lat = None
        self.rend_lon = None
        self.rend_ele = None
        self.rend_jd = None

        # Coordinates of the lowest point (observed)
        self.htmin_lat = None
        self.htmin_lon = None
        self.htmin_ele = None
        self.htmin_jd = None

        # Absolute magntiudes
        self.absolute_magnitudes = None

        ######################################################################################################


        # If inputs are RA and Dec
        if meastype == 1:
            
            self.ra_data = meas1
            self.dec_data = meas2

            # Calculate azimuthal coordinates
            self.calcAzimuthal()


        # If inputs are azimuth +east of due north, and elevation angle
        elif meastype == 2:
            
            self.azim_data = meas1
            self.elev_data = meas2

        # If inputs are azimuth +west of due south, and zenith angle
        elif meastype == 3:

            self.azim_data = (meas1 + np.pi)%(2*np.pi)
            self.elev_data = np.pi/2.0 - meas2

        # If input are azimuth +north of due east, and zenith angle
        elif meastype == 4:

            self.azim_data = (np.pi/2.0 - meas1)%(2*np.pi)
            self.elev_data = np.pi/2.0 - meas2

        else:

            print("Measurement type 'meastype' =", meastype, 'invalid!')
            sys.exit()

        

        # Calculate equatorial coordinates
        self.calcEquatorial()

        # Calculate the Earth-centered interial coordinates of observed points
        self.calcECI()

        # Calculate position of the station in ECI coordinates (only for the reference JD, used for 
        # intersecting planes solution)
        self.x_stat, self.y_stat, self.z_stat = geo2Cartesian(self.lat, self.lon, self.ele, self.jdt_ref)
        self.stat_eci = np.array([self.x_stat, self.y_stat, self.z_stat])

        # Calculate positions of the station in ECI coordinates, for each JD of individual measurements
        # (used for the lines of sight least squares approach)
        self.stat_eci_los = np.ascontiguousarray(
            np.array(geo2Cartesian_vect(self.lat, self.lon, self.ele, self.JD_data)).T
            )

        # Fit a plane through the given points
        self.plane_N = self.planeFit()


        ### EXCLUDED POINTS ###
        ######################################################################################################

        self.excluded_time = excluded_time

        self.excluded_indx_range = []

        # Get the indices of measurements between which there is an excluded part of the trajectory
        if self.excluded_time is not None:

            # Get minimum and maximum excluded times
            excluded_time_min, excluded_time_max = min(self.excluded_time), max(self.excluded_time)


            # Make sure the excluded time is within the observations
            if (excluded_time_min >= np.min(self.time_data)) and (excluded_time_max <= np.max(time_data)):

                excluded_indx_min = 0
                excluded_indx_max = len(self.time_data) - 1

                # Find indices of excluded times, taking the ignored points into account
                for i, t in enumerate(self.time_data[self.ignore_list == 0]):
                    
                    if t <= excluded_time_min:
                        excluded_indx_min = i

                    if t >= excluded_time_max:
                        excluded_indx_max = i
                        break


                self.excluded_indx_range = [excluded_indx_min, excluded_indx_max]

            else:

                print('Excluded time range', self.excluded_time, 'is outside the observation times!')


        ######################################################################################################

        # ### PLOT RESULTS

        # fig = plt.figure()
        # ax = fig.add_subplot(111, projection='3d')

        # # Plot station position
        # ax.scatter(self.x_stat, self.y_stat, self.z_stat, s=50)

        # # Plot line of sight
        # #ax.scatter(self.x_stat + self.x_eci, self.y_stat + self.y_eci, self.z_stat + self.z_eci, c='red')
        # ax.quiver(self.x_stat, self.y_stat, self.z_stat, self.x_eci, self.y_eci, self.z_eci, length=1.0,
        #         normalize=True, arrow_length_ratio=0.1)

        # # ax.scatter(0, 0, 0, s=50)
        # # ax.scatter(self.x_eci, self.y_eci, self.z_eci, c='red')

        # d = -np.array([self.x_stat, self.y_stat, self.z_stat]).dot(self.plane_N)
        # #d = -np.array([0, 0, 0]).dot(self.plane_N)

        # print('d', d)

        # # create x,y
        # xx, yy = np.meshgrid(np.arange(self.x_stat - 1, self.x_stat + 2), np.arange(self.y_stat - 1, self.y_stat + 2))
        # #xx, yy = np.meshgrid(np.arange(-1, 2), np.arange(-1, 2))

        # # calculate corresponding z
        # z = (-self.plane_N[0]*xx - self.plane_N[1]*yy - d)*1.0/self.plane_N[2]

        # # Plot plane normal
        # ax.scatter(*(self.plane_N + self.stat_eci))

        # print('N:', self.plane_N)

        # print(z)

        # # plot the surface
        # ax.plot_surface(xx, yy, z, color='green', alpha=0.5)

        # ax.set_xlim([-1 + self.x_stat, 1 + self.x_stat])
        # ax.set_ylim([-1 + self.y_stat, 1 + self.y_stat])
        # ax.set_zlim([-1 + self.z_stat, 1 + self.z_stat])

        # plt.show()

        # ###



    def calcAzimuthal(self):
        """ Calculate azimuthal coordinates from right ascension and declination. """

        # Let the JD data be fixed to the reference time - this is done because for CAMS data the azimuthal to 
        # equatorial conversion was done without considering the flow of time during the meteor's appearance.
        # NOTE: If your data does account for the changing time, then jdt_ref_vect should be:
        #   jdt_ref_vect = self.JD_data
        jdt_ref_vect = np.zeros_like(self.ra_data) + self.jdt_ref

        # Calculate azimuth and elevation
        self.azim_data, self.elev_data = raDec2AltAz_vect(self.ra_data, self.dec_data, jdt_ref_vect, self.lat, 
            self.lon)



    def calcEquatorial(self):
        """ Calculates equatorial coordinates from the given azimuthal coordinates. """ 

        # Calculate RA and declination for the plane intersection method
        self.ra_data, self.dec_data = altAz2RADec_vect(self.azim_data, self.elev_data, self.jdt_ref, self.lat, 
            self.lon)

        # Calculate RA and declination for the line of sight method
        self.ra_data_los, self.dec_data_los = altAz2RADec_vect(self.azim_data, self.elev_data, self.JD_data, 
            self.lat, self.lon)



    def calcECI(self):
        """ Calculate Earth-centered intertial coordinates from RA and Dec. """

        # Calculate measurement ECI coordinates for the planes intersection method
        self.meas_eci = np.array(raDec2ECI(self.ra_data, self.dec_data)).T
        self.x_eci, self.y_eci, self.z_eci = self.meas_eci.T

        # Calculate measurement ECI coordinates for the line of sight method
        self.meas_eci_los = np.ascontiguousarray(np.array(raDec2ECI(self.ra_data_los, self.dec_data_los)).T)
        self.x_eci_los, self.y_eci_los, self.z_eci_los = self.meas_eci_los.T



    def planeFit(self):
        """ Fits a plane through station position and observed points. """

        # Add meteor line of sight positions and station positions to single arays.
        #   Only use non-ignored points
        x_data = np.append(self.x_eci[self.ignore_list == 0], 0)
        y_data = np.append(self.y_eci[self.ignore_list == 0], 0)
        z_data = np.append(self.z_eci[self.ignore_list == 0], 0)

        A = np.c_[x_data, y_data, np.ones(x_data.shape[0])]

        # Fit a linear plane through the data points, return plane params (form: aX + bY + d = Z)
        C,_,_,_ = scipy.linalg.lstsq(A, z_data)

        # Calculate the plane normal
        N = np.array([C[0], C[1], -1.0])

        # Norm the normal vector to unit length
        N = vectNorm(N)

        return N



class PlaneIntersection(object):
    def __init__(self, obs1, obs2):
        """ Calculate the plane intersection between two stations. 
            
        Arguments:
            obs1: [ObservedPoints] Observations from the first station.
            obs2: [ObservedPoints] Observations from the second station.

        """

        self.obs1 = obs1
        self.obs2 = obs2

        # Calculate the observed angular length of the track from the first station
        obsangle1 = np.arccos(np.dot(self.obs1.meas_eci[0], self.obs1.meas_eci[-1]))

        # Calculate the observed angular length of the track from the second station
        obsangle2 = np.arccos(np.dot(self.obs2.meas_eci[0], self.obs2.meas_eci[-1]))


        ### Calculate the angle between the pair of planes (convergence angle) ###
        ######################################################################################################
        
        # Calculate the cosine of the convergence angle
        ang_cos = np.dot(self.obs1.plane_N, self.obs2.plane_N)

        # Make sure the cosine is in the proper range
        self.conv_angle = np.arccos(np.abs(np.clip(ang_cos, -1, 1)))

        ######################################################################################################


        # Calculate the plane intersection radiant ECI vector
        self.radiant_eci = np.cross(self.obs1.plane_N, self.obs2.plane_N)
        self.radiant_eci = vectNorm(self.radiant_eci)

        # If the last measurement is closer to the radiant than the first point, reverse signs
        if np.dot(self.obs1.meas_eci[0], self.radiant_eci) < np.dot(self.obs1.meas_eci[-1], self.radiant_eci):
            self.radiant_eci = -self.radiant_eci

        # Calculate the radiant position in RA and Dec
        self.radiant_eq = eci2RaDec(self.radiant_eci)


        ###### Calculate the closest point of approach (CPA) from the stations to the radiant line,
        ###### that is, a vector pointing from each station to the radiant line, which magnitude
        ###### corresponds to the distance to the radiant line

        ### Calculate the unit vector pointing from the 1st station to the radiant line ###
        ######################################################################################################

        self.w1 = np.cross(self.radiant_eci, self.obs1.plane_N)

        # Normalize the vector
        self.w1 = vectNorm(self.w1)

        # Invert vector orientation if pointing towards the station, not the radiant line
        if np.dot(self.w1, self.obs1.meas_eci[0]) < 0:
            self.w1 = -self.w1
        
        ######################################################################################################


        ### Calculate the unit vector pointing from the 2nd station to the radiant line ###
        ######################################################################################################

        self.w2 = np.cross(self.radiant_eci, self.obs2.plane_N)

        # Normalize the vector
        self.w2 = vectNorm(self.w2)

        # Invert vector orientation if pointing towards the station, not the radiant line
        if np.dot(self.w2, self.obs2.meas_eci[0]) < 0:
            self.w2 = -self.w2
        ######################################################################################################


        ### Calculate the range from stations to the radiant line ###
        ######################################################################################################

        # Calculate the difference in position of the two stations
        stat_diff = self.obs1.stat_eci - self.obs2.stat_eci

        # Calculate the angle between the pointings to the radiant line
        stat_cosangle = np.dot(self.w1, self.w2)


        # Calculate the range from the 1st station to the radiant line
        stat_range1 = (stat_cosangle*np.dot(stat_diff, self.w2) - np.dot(stat_diff, self.w1))/(1.0 \
            - stat_cosangle**2)

        # Calculate the CPA vector for the 1st station
        self.rcpa_stat1 = stat_range1*self.w1


        # Calculate the range from the 2nd station to the radiant line
        stat_range2 = (np.dot(stat_diff, self.w2) - stat_cosangle*np.dot(stat_diff, self.w1))/(1.0 \
            - stat_cosangle**2)

        # Calculate the CPA vector for the 2nd station
        self.rcpa_stat2 = stat_range2*self.w2


        # Calculate the position of the CPA with respect to the first camera, in ECI coordinates
        self.cpa_eci = obs1.stat_eci + self.rcpa_stat1

        ######################################################################################################

        # Calculate the statistical weight of the radiant solution
        self.weight = obsangle1*obsangle2*np.sin(self.conv_angle)**2



    def show(self):
        """ Shows the intersection of the two planes in 3D. """

        fig = plt.figure()
        ax = fig.add_subplot(111, projection='3d')

        observations = [self.obs1, self.obs2]

        # Calculate one point on the meteor trajectory
        traj_point, _, _ = findClosestPoints(self.obs1.stat_eci, self.obs1.meas_eci[0], self.cpa_eci, \
            self.radiant_eci)

        # Calculate the plot limits
        x_min = min([self.obs1.x_stat, self.obs2.x_stat, traj_point[0]])
        x_max = max([self.obs1.x_stat, self.obs2.x_stat, traj_point[0]])
        y_min = min([self.obs1.y_stat, self.obs2.y_stat, traj_point[1]])
        y_max = max([self.obs1.y_stat, self.obs2.y_stat, traj_point[1]])
        z_min = min([self.obs1.z_stat, self.obs2.z_stat, traj_point[2]])
        z_max = max([self.obs1.z_stat, self.obs2.z_stat, traj_point[2]])

        # Normalize the plot limits so they are rectangular
        delta_x = x_max - x_min
        delta_y = y_max - y_min
        delta_z = z_max - z_min
        delta_max = max([delta_x, delta_y, delta_z])

        x_diff = delta_max - delta_x
        x_min -= x_diff/2
        x_max += x_diff/2

        y_diff = delta_max - delta_y
        y_min -= y_diff/2
        y_max += y_diff/2

        z_diff = delta_max - delta_z
        z_min -= z_diff/2
        z_max += z_diff/2


        # Convert meters to km
        x_min /= 1000
        x_max /= 1000
        y_min /= 1000
        y_max /= 1000
        z_min /= 1000
        z_max /= 1000

        # Calculate the quiver arrow length
        arrow_len = 0.2*np.sqrt((x_min - x_max)**2 + (y_min - y_max)**2 + (z_min - z_max)**2)

        # Plot stations and observations
        for obs in observations:

            # Station positions
            ax.scatter(obs.x_stat/1000, obs.y_stat/1000, obs.z_stat/1000, s=50)

            # Lines of sight
            ax.quiver(obs.x_stat/1000, obs.y_stat/1000, obs.z_stat/1000, obs.x_eci/1000, obs.y_eci/1000, \
                obs.z_eci/1000, length=arrow_len, normalize=True, arrow_length_ratio=0.1, color='blue')

            d = -np.array([obs.x_stat/1000, obs.y_stat/1000, obs.z_stat/1000]).dot(obs.plane_N)

            # Create x,y
            xx, yy = np.meshgrid(np.linspace(x_min, x_max, 10), np.linspace(y_min, y_max, 10))

            # Calculate corresponding z
            z = (-obs.plane_N[0]*xx - obs.plane_N[1]*yy - d)*1.0/obs.plane_N[2]

            # Plot plane normal
            ax.quiver(obs.x_stat/1000, obs.y_stat/1000, obs.z_stat/1000, *obs.plane_N, length=arrow_len/2, 
                normalize=True, arrow_length_ratio=0.1, color='green')

            # Plot the plane
            ax.plot_surface(xx, yy, z, alpha=0.25)


        # Plot the radiant state vector
        rad_x, rad_y, rad_z = -self.radiant_eci/1000
        rst_x, rst_y, rst_z = traj_point/1000
        ax.quiver(rst_x, rst_y, rst_z, rad_x, rad_y, rad_z, length=arrow_len, normalize=True, color='red', \
            arrow_length_ratio=0.1)

        ax.set_xlim([x_min, x_max])
        ax.set_ylim([y_min, y_max])
        ax.set_zlim([z_min, z_max])

        ax.set_xlabel('X (km)')
        ax.set_ylabel('Y (km)')
        ax.set_zlabel('Z (km)')

        # Change the size of ticks (make them smaller)
        ax.tick_params(axis='both', which='major', labelsize=8)


        plt.show()



def numStationsNotIgnored(observations):
    """ Take a list of ObservedPoints and returns the number of stations that are actually to be used and 
        are not ignored in the solution.

    Arguments: 
        observations: [list] A list of ObservedPoints objects.

    Return:
        [int] Number of stations that are used in the solution.

    """

    return len([obs for obs in observations if obs.ignore_station == False])



def angleSumMeasurements2Line(observations, state_vect, radiant_eci, weights=None, gravity=False, 
                              gravity_factor=1.0, v0z=None):
    """ Sum all angles between the radiant line and measurement lines of sight.

        This function is used as a cost function for the least squares radiant solution of Borovicka et 
        al. (1990). The difference from the original approach is that the distancesfrom the radiant line
        have been replaced with angles.

    Arguments:
        observations: [list] A list of ObservedPoints objects which are containing meteor observations.
        state_vect: [3 element ndarray] Estimated position of the initial state vector in ECI coordinates.
        radiant_eci: [3 element ndarray] Unit 3D vector of the radiant in ECI coordinates.

    Keyword arguments:
        weights: [list] A list of statistical weights for every station. None by default.
        gravity: [bool] If True, the gravity drop will be taken into account.
        gravity_factor: [float] Factor by which the gravity correction will be multiplied. 1.0 by default.
        v0z: [float] Initial vertical velocity of the meteor. If None, 0.0 will be used.

    Return:
        angle_sum: [float] Sum of angles between the estimated trajectory line and individual lines of sight.

    """

    # If the weights were not given, use 1 for every weight
    if weights is None:
        weights = np.ones(len(observations))

        # Set weights for stations that are not used to 0
        weights = np.array([w if (observations[i].ignore_station == False) else 0 \
            for i, w in enumerate(weights)])

    # Make sure there are weights larger than 0
    if sum(weights) <= 0:
        weights = np.ones(len(observations))

        # Set weights for stations that are not used to 0
        weights = np.array([w if (observations[i].ignore_station == False) else 0 \
            for i, w in enumerate(weights)])



    # Move the state vector to the beginning of the trajectory
    state_vect = moveStateVector(state_vect, radiant_eci, observations)

    # Make sure that the radiant vector is a contigous array for faster calculations
    radiant_eci = np.ascontiguousarray(radiant_eci)

    # Find the earliest point in time
    t0 = min([obs.time_data[0] for obs in observations])

    angle_sum = 0.0
    weights_sum = 1e-10

    # Go through all observations from all stations
    for i, obs in enumerate(observations):
        
        # Go through all measured positions
        for t, meas_eci, stat_eci, ignore in zip(obs.time_data, obs.meas_eci_los, obs.stat_eci_los, \
            obs.ignore_list):

            # Skip the point if it is to be ignored
            if ignore:
                continue

            # Get the ECI coordinates of the projection of the measurement line of sight on the radiant line
            _, rad_cpa, _ = findClosestPoints(stat_eci, meas_eci, state_vect, radiant_eci)


            # Take the gravity drop into account
            #   Note: here we assume that the acceleration due to gravity is fixed at the given height,
            #   which might cause an offset of a few meters for events longer than 5 seconds
            if gravity:


                # Calculate the time in seconds from the beginning of the meteor
                t_rel = t - t0

                # Compute the model point modified due to gravity, assuming zero vertical velocity
                if v0z is None:
                    v0z = 0.0

                # Get the magnitude of the radiant vector
                rad_cpa_mag = vectMag(rad_cpa)

                # If the magnitude is 0, set it to 1 to avoid a division by zero issue
                if rad_cpa_mag == 0:
                    rad_cpa_mag = 1.0

                rad_cpa_grav = applyGravityDrop(rad_cpa, t_rel, rad_cpa_mag, gravity_factor, v0z)
                _, rad_cpa, _ = findClosestPoints(stat_eci, meas_eci, rad_cpa_grav, radiant_eci)



            # Calculate the unit vector pointing from the station to the point on the trajectory
            station_ray = rad_cpa - stat_eci
            station_ray = vectNorm(station_ray)

            # Calculate the angle between the observed LoS as seen from the station and the radiant line
            cosangle = np.dot(meas_eci, station_ray)

            # Make sure the cosine is within limits and calculate the angle
            angle_sum += weights[i]*np.arccos(np.clip(cosangle, -1, 1))

            weights_sum += weights[i]


    return angle_sum/weights_sum




def minimizeAngleCost(params, observations, weights=None, gravity=False, gravity_factor=1.0, v0z=None):
    """ A helper function for minimization of angle deviations. """

    state_vect, radiant_eci = np.hsplit(params, 2)
    
    return angleSumMeasurements2Line(observations, state_vect, radiant_eci, weights=weights, gravity=gravity,\
        gravity_factor=gravity_factor, v0z=v0z)




def calcSpatialResidual(jdt_ref, jd, state_vect, radiant_eci, stat, meas, gravity=False, gravity_factor=1.0, 
                        v0z=None):
    """ Calculate horizontal and vertical residuals from the radiant line, for the given observed point.

    Arguments:
        jd: [float] Julian date
        state_vect: [3 element ndarray] ECI position of the state vector
        radiant_eci: [3 element ndarray] radiant direction vector in ECI
        stat: [3 element ndarray] position of the station in ECI
        meas: [3 element ndarray] line of sight from the station, in ECI

    Keyword arguments:
        gravity: [bool] Apply the correction for Earth's gravity.
        gravity_factor: [float] Factor by which the gravity correction will be multiplied. 1.0 by default.
        v0z: [float] Initial vertical velocity of the meteor. If None, 0.0 will be used.

    Return:
        (hres, vres): [tuple of floats] residuals in horitontal and vertical direction from the radiant line

    """


    # Note:
    #   This function has been tested (without the gravity influence part) and it produces good results


    meas = vectNorm(meas)

    # Calculate closest points of approach (observed line of sight to radiant line) from the state vector
    obs_cpa, rad_cpa, d = findClosestPoints(stat, meas, state_vect, radiant_eci)

    # Apply the gravity drop
    if gravity:

        # Compute the relative time
        t_rel = 86400*(jd - jdt_ref)

        # Correct the point on the trajectory for gravity
        if v0z is None:
            v0z = 0.0
        rad_cpa_grav = applyGravityDrop(rad_cpa, t_rel, vectMag(rad_cpa), gravity_factor, v0z)

        # ###########################

        # # Calculate closest points of approach (observed line of sight to radiant line) from the gravity corrected
        # # point
        obs_cpa, rad_cpa, d = findClosestPoints(stat, meas, rad_cpa_grav, radiant_eci)

        # Works by creating a dummy point ON the gravity dropped trajectory, 
        # then re-doing the find closest points fit to get better CPA vectors.
        # Note that the find closest points algorithm doesn't care whether it uses the state vector or a random point
        # further down the trajectory AS LONG AS it's gravity corrected.


    # Vector pointing from the point on the trajectory to the point on the line of sight
    p = obs_cpa - rad_cpa

    # # Calculate geographical coordinates of the point on the trajectory
    # lat, lon, elev = cartesian2Geo(jd, *rad_cpa)

    # Calculate geographical coordinates of the state vector
    lat, lon, elev = cartesian2Geo(jd, *state_vect)

    # Calculate ENU (East, North, Up) vector at the position of the state vector, and direction of the radiant
    nn = np.array(ecef2ENU(lat, lon, *radiant_eci))

    # Convert the vector to polar coordinates
    theta = np.arctan2(nn[1], nn[0])
    phi = np.arccos(nn[2]/vectMag(nn))

    # Local reference frame unit vectors
    hx = np.array([            -np.cos(theta),              np.sin(theta),         0.0])
    vz = np.array([-np.cos(phi)*np.sin(theta), -np.cos(phi)*np.cos(theta), np.sin(phi)])
    hy = np.array([ np.sin(phi)*np.sin(theta),  np.sin(phi)*np.cos(theta), np.cos(phi)])
    
    # Calculate local reference frame unit vectors in ECEF coordinates
    ehorzx = enu2ECEF(lat, lon, *hx)
    ehorzy = enu2ECEF(lat, lon, *hy)
    evert  = enu2ECEF(lat, lon, *vz)

    ehx = np.dot(p, ehorzx)
    ehy = np.dot(p, ehorzy)

    # Calculate vertical residuals
    vres = np.sign(ehx)*np.hypot(ehx, ehy)

    # Calculate horizontal residuals
    hres = np.dot(p, evert)

    return hres, vres



def lineFuncLS(params, x, y, weights):
    """ Line defined by slope and intercept. Version for least squares.
    
    Arguments:
        params: [list] Line parameters 
        x: [float] Independant variable
        y: [float] Estimated values

    Keyword arguments:
        weight: [float] Weight of the residual.

    Return:
        [float]: line given by (m, k) evaluated at x

    """

    # Compute the residuals and apply weights (sqrt of weights is takes because the value will be squared in
    #   the LS function)
    return (lineFunc(x, *params) - y)*np.sqrt(weights)



def jacchiaLagFunc(t, a1, a2):
    """ Jacchia (1955) model for modeling lengths along the trail of meteors, modified to fit the lag (length 
        along the trail minus the linear part, estimated by fitting a line to the first part of observations, 
        where the length is still linear) instead of the length along the trail. 
    
    Arguments:
        t: [float] time in seconds at which the Jacchia function will be evaluated
        a1: [float] 1st acceleration term
        a2: [float] 2nd acceleration term

    Return:
        [float] Jacchia model defined by a1 and a2, estimated at point in time t

    """

    return -np.abs(a1)*np.exp(np.abs(a2)*t)



def jacchiaLengthFunc(t, a1, a2, v_init, k):
    """ Jacchia (1955) model for modelling lengths along the trail of meteors. 
    
    Arguments:
        t: [float] Time in seconds at which the Jacchia function will be evaluated.
        a1: [float] 1st decelerationn term.
        a2: [float] 2nd deceleration term.
        v_init: [float] Initial velocity in m/s.
        k: [float] Initial offset in length.

    Return:
        [float] Jacchia model defined by a1 and a2, estimated at point in time t.

    """


    return k + v_init*t - np.abs(a1)*np.exp(np.abs(a2)*t)



def jacchiaVelocityFunc(t, a1, a2, v_init):
    """ Derivation of the Jacchia (1955) model, used for calculating velocities from the fitted model. 
    
    Arguments:
        t: [float] Time in seconds at which the Jacchia function will be evaluated.
        a1: [float] 1st decelerationn term.
        a2: [float] 2nd deceleration term.
        v_init: [float] Initial velocity in m/s.
        k: [float] Initial offset in length.

    Return:
        [float] velocity at time t

    """

    return v_init - np.abs(a1*a2)*np.exp(np.abs(a2)*t)



def checkWeights(observations, weights):
    """ Check weight values and make sure they can be used. """

    # If the weights were not given, use 1 for every weight
    if weights is None:
        weights = np.ones(len(observations))

        # Set weights for stations that are not used to 0
        weights = np.array([w if (observations[i].ignore_station == False) else 0 \
            for i, w in enumerate(weights)])

    # Make sure there are weights larger than 0
    if sum(weights) <= 0:
        weights = np.ones(len(observations))

        # Set weights for stations that are not used to 0
        weights = np.array([w if (observations[i].ignore_station == False) else 0 \
            for i, w in enumerate(weights)])


    return weights



def timingResiduals(params, observations, time_dict, weights=None, ret_stddev=False):
    """ Calculate the sum of absolute differences between timings of given stations using the length from
        respective stations.
    
    Arguments:
        params: [ndarray] Timing differences from the reference station (NOTE: reference station should NOT be 
            in this list).
        observations: [list] A list of ObservedPoints objects.
        time_dict: [dict] A dictionary of timing differences for every station. The keys are station IDs and
            the values are timing differences. If a fixed time difference is not given for a station, the
            timing difference is set to 0.

    Keyword arguments:
        weights: [list] A list of statistical weights for every station.
        ret_stddev: [bool] Returns the standard deviation instead of the cost function.
    
    Return:
        [float] Average absolute difference between the timings from all stations using the length for
            matching.

    """

    # Make sure weight values are OK
    weights = checkWeights(observations, weights)

    stat_count = 0

    state_vect_distances = []

    # Go through observations from all stations
    for i, obs in enumerate(observations):

        # Check if the station has a given fixed time offset and assign it
        if not isinstance(time_dict[str(obs.station_id)], bool):
            t_diff = time_dict[str(obs.station_id)]

        else:
            # Take the estimated time difference for all other stations
            t_diff = params[stat_count]
            stat_count += 1

        # Calculate the shifted time
        time_shifted = obs.time_data + t_diff

        # Add length to length list
        state_vect_distances.append([time_shifted,  obs.state_vect_dist])



    cost_sum = 0
    cost_point_count = 0
    weights_sum = 1e-10

    # Keep track of stations with confirmed overlaps
    confirmed_overlaps = []

    # Go through all pairs of observations (i.e. stations)
    for i in range(len(observations)):

        # Skip ignored stations
        if observations[i].ignore_station:
            continue

        for j in range(len(observations)):
            
            # Skip ignored stations
            if observations[j].ignore_station:
                continue


            # Skip pairing the same observations again
            if j <= i:
                continue

            # Extract times and lengths from both stations
            time1, len1 = state_vect_distances[i]
            time2, len2 = state_vect_distances[j]

            # Exclude ignored points
            time1 = time1[observations[i].ignore_list == 0]
            len1 = len1[observations[i].ignore_list == 0]
            time2 = time2[observations[j].ignore_list == 0]
            len2 = len2[observations[j].ignore_list == 0]

            # Find common points in length between both stations
            common_pts = np.where((len2 >= np.min(len1)) & (len2 <= np.max(len1)))


            # Continue without fitting the timing is there is no, or almost no overlap
            if len(common_pts[0]) < 4:
                continue


            # Keep track of stations with confirmed overlaps
            confirmed_overlaps.append(observations[i].station_id)
            confirmed_overlaps.append(observations[j].station_id)
            

            # Take only the common points
            time2 = time2[common_pts]
            len2 = len2[common_pts]


            # If there are any excluded points in the reference observations, do not take their
            # pairs from the other site into consideration
            if observations[i].excluded_indx_range:

                # Extract excluded indices
                excluded_indx_min, excluded_indx_max = observations[i].excluded_indx_range

                # Get the range of lengths inside the exclusion zone
                len1_excluded_min = len1[excluded_indx_min]
                len1_excluded_max = len1[excluded_indx_max]

                # Select only those lengths in the other station which are outside the exclusion zone
                temp_arr = np.c_[time2, len2]
                temp_arr = temp_arr[~((temp_arr[:, 1] >= len1_excluded_min) \
                    & (temp_arr[:, 1] <= len1_excluded_max))]

                time2, len2 = temp_arr.T


            # Interpolate the first (i.e. reference length)
            len1_interpol = scipy.interpolate.interp1d(len1, time1)

            # Calculate the residuals using smooth approximation of L1 (absolute value) cost
            z = (len1_interpol(len2) - time2)**2

            # Calculate the cost function sum
            cost_sum += weights[i]*weights[j]*np.sum(2*(np.sqrt(1 + z) - 1))

            # Add the weight sum
            weights_sum += weights[i]*weights[j]

            # Add the total number of points to the cost counter
            cost_point_count += len(z)


    # Exclude stations with no time overlap with other stations
    if (len(observations) > 2):
        confirmed_overlaps = list(set(confirmed_overlaps))
        for obs in observations:
            if obs.station_id not in confirmed_overlaps:
                obs.ignore_station = True
                obs.ignore_list = np.ones(len(obs.time_data), dtype=np.uint8)


    # If no points were compared, return infinite
    if cost_point_count == 0:
        return np.inf

    # Calculate the standard deviation of the fit
    dist_stddev = np.sqrt(cost_sum/weights_sum/cost_point_count)

    if ret_stddev:

        # Returned for reporting the goodness of fit
        return dist_stddev

    else:

        # Returned for minimization
        return cost_sum/weights_sum/cost_point_count



def moveStateVector(state_vect, radiant_eci, observations):
    """ Moves the state vector position along the radiant line until it is before any points which are
        projected on it. This is used to make sure that lengths and lags are properly calculated.
    
    Arguments:
        state_vect: [ndarray] (x, y, z) ECI coordinates of the initial state vector (meters).
        radiant_eci: [ndarray] (x, y, z) components of the unit radiant direction vector.
        observations: [list] A list of ObservationPoints objects which hold measurements from individual
            stations.

    Return:
        rad_cpa_beg: [ndarray] (x, y, z) ECI coordinates of the beginning point of the trajectory.

    """

    rad_cpa_list = []
    radiant_ang_dist_list = []

    # Go through all non-ignored observations from all stations
    nonignored_observations = [obstmp for obstmp in observations if not obstmp.ignore_station]
    for obs in nonignored_observations:

        # Calculate closest points of approach (observed line of sight to radiant line) of the first point
        # on the trajectory across all stations
        _, rad_cpa, _ = findClosestPoints(obs.stat_eci_los[0], obs.meas_eci_los[0], state_vect, 
            radiant_eci)

        rad_cpa_list.append(rad_cpa)


        # Compute angular distance from the first point to the radiant
        rad_ang_dist = angleBetweenVectors(radiant_eci, vectNorm(rad_cpa))
        radiant_ang_dist_list.append(rad_ang_dist)

        

    # # Choose the state vector with the largest height
    # rad_cpa_beg = rad_cpa_list[np.argmax([vectMag(rad_cpa_temp) for rad_cpa_temp in rad_cpa_list])]

    # Choose the state vector as the point of initial observation closest to the radiant
    rad_cpa_beg = rad_cpa_list[np.argmin([rad_ang_dist for rad_ang_dist in radiant_ang_dist_list])]


    return np.ascontiguousarray(rad_cpa_beg)




class MCUncertainties(object):
    def __init__(self, mc_traj_list):
        """ Container for standard deviations and confidence intervals of trajectory parameters calculated 
        using Monte Carlo. 
        """

        # Confidence interval value (95%)
        self.ci = 95

        # A list with all trajectory objects calculated via Monte Carlo
        self.mc_traj_list = mc_traj_list

        # State vector position
        self.state_vect_mini = None
        self.state_vect_mini_ci = None
        self.x = None
        self.x_ci = None
        self.y = None
        self.y_ci = None
        self.z = None
        self.z_ci = None

        # Velocity state vector
        self.vx = None
        self.vx_ci = None
        self.vy = None
        self.vy_ci = None
        self.vz = None
        self.vz_ci = None

        # Radiant vector
        self.radiant_eci_mini = None
        self.radiant_eci_mini_ci = None

        # Beginning/ending points
        self.rbeg_lon = None
        self.rbeg_lon_ci = None
        self.rbeg_lon_m = None
        self.rbeg_lat = None
        self.rbeg_lat_ci = None
        self.rbeg_lat_m = None
        self.rbeg_ele = None
        self.rbeg_ele_ci = None
        self.rbeg_ele_wgs84 = None
        self.rbeg_ele_wgs84_ci = None

        self.rend_lon = None
        self.rend_lon_ci = None
        self.rend_lon_m = None
        self.rend_lat = None
        self.rend_lat_ci = None
        self.rend_lat_m = None
        self.rend_ele = None
        self.rend_ele_ci = None
        self.rend_ele_wgs84 = None
        self.rend_ele_wgs84_ci = None

        # Lowest height point (used for grazers)
        self.htmin_lon = None
        self.htmin_lon_ci = None
        self.htmin_lon_m = None
        self.htmin_lat = None
        self.htmin_lat_ci = None
        self.htmin_lat_m = None
        self.htmin_ele = None
        self.htmin_ele_ci = None
        self.htmin_ele_wgs84 = None
        self.htmin_ele_wgs84_ci = None

        # Apparent radiant position (radians)
        self.ra = None
        self.ra_ci = None
        self.dec = None
        self.dec_ci = None

        # Apparent azimuth and altitude
        self.azimuth_apparent = None
        self.azimuth_apparent_ci = None
        self.elevation_apparent = None
        self.elevation_apparent_ci = None

        # Estimated average velocity
        self.v_avg = None
        self.v_avg_ci = None

        # Estimated initial velocity
        self.v_init = None
        self.v_init_ci = None

        # Longitude of the reference point on the trajectory (rad)
        self.lon_ref = None
        self.lon_ref_ci = None

        # Latitude of the reference point on the trajectory (rad)
        self.lat_ref = None
        self.lat_ref_ci = None

        # Height of the reference point on the trajectory (meters)
        self.ht_ref = None
        self.ht_ref_ci = None

        # Geocentric latitude of the reference point (rad)
        self.lat_geocentric = None
        self.lat_geocentric_ci = None

        # Apparent zenith angle (before the correction for Earth's gravity)
        self.zc = None
        self.zc_ci = None

        # Zenith distance of the geocentric radiant (after the correction for Earth's gravity)
        self.zg = None
        self.zg_ci = None

        # Velocity at infinity
        self.v_inf = None
        self.v_inf_ci = None

        # Geocentric velocity (m/s)
        self.v_g = None
        self.v_g_ci = None

        # Geocentric radiant position (radians)
        self.ra_g = None
        self.ra_g_ci = None
        self.dec_g = None
        self.dec_g_ci = None

        # Ecliptic coordinates of the radiant (radians)
        self.L_g = None
        self.L_g_ci = None
        self.B_g = None
        self.B_g_ci = None

        # Sun-centered ecliptic rectangular coordinates of the average position on the meteor's trajectory 
        # (in kilometers)
        self.meteor_pos = None
        self.meteor_pos_ci = None

        # Helioventric velocity of the meteor (m/s)
        self.v_h = None
        self.v_h_ci = None

        # Corrected heliocentric velocity vector of the meteoroid using the method of Sato & Watanabe (2014)
        self.v_h_x = None
        self.v_h_x_ci = None
        self.v_h_y = None
        self.v_h_y_ci = None
        self.v_h_z = None
        self.v_h_z_ci = None

        # Corrected ecliptci coordinates of the meteor using the method of Sato & Watanabe (2014)
        self.L_h = None
        self.L_h_ci = None
        self.B_h = None
        self.B_h_ci = None

        # Solar longitude (radians)
        self.la_sun = None
        self.la_sun_ci = None

        # Semi-major axis (AU)
        self.a = None
        self.a_ci = None

        # Eccentricty
        self.e = None
        self.e_ci = None

        # Inclination (radians)
        self.i = None
        self.i_ci = None

        # Argument of perihelion (radians)
        self.peri = None
        self.peri_ci = None

        # Ascending node (radians)
        self.node = None
        self.node_ci = None

        # Longitude of perihelion (radians)
        self.pi = None
        self.pi_ci = None

        # Latitude of perihelion (radians)
        self.b = None
        self.b_ci = None

        # Perihelion distance (AU)
        self.q = None
        self.q_ci = None

        # Aphelion distance (AU)
        self.Q = None
        self.Q_ci = None

        # True anomaly at the moment of contact with Earth (radians)
        self.true_anomaly = None
        self.true_anomaly_ci = None

        # Exxentric anomaly (radians)
        self.eccentric_anomaly = None
        self.eccentric_anomaly_ci = None

        # Mean anomaly (radians)
        self.mean_anomaly = None
        self.mean_anomaly_ci = None

        # Calculate the date and time of the last perihelion passage (datetime object)
        self.last_perihelion = None
        self.last_perihelion_ci = None

        # Mean motion in the orbit (rad/day)
        self.n = None
        self.n_ci = None

        # Orbital period
        self.T = None
        self.T_ci = None

        # Tisserand's parameter with respect to Jupiter
        self.Tj = None
        self.Tj_ci = None

# Preserve compatibility with pickle files genrated before the typo fix
MCUncertanties = MCUncertainties



def calcMCUncertainties(traj_list, traj_best):
    """ Takes a list of trajectory objects and returns the standard deviation of every parameter. 

    Arguments:
        traj_list: [list] A list of Trajectory objects, each is the result of an individual Monte Carlo run.
        traj_best: [Trajectory object] Trajectory which is chosen to the be the best of all MC runs.

    Return:
        un: [MCUncertainties object] Object containing the uncertainty of every calculated parameter.
    """


    # Init a new container for uncertainties
    un = MCUncertainties(traj_list)

    # Initial velocity
    un.v_init = np.std([traj.v_init for traj in traj_list])
    un.v_init_ci = confidenceInterval([traj.v_init for traj in traj_list], un.ci)

    # State vector
    un.x = np.std([traj.state_vect_mini[0] for traj in traj_list])
    un.x_ci = confidenceInterval([traj.state_vect_mini[0] for traj in traj_list], un.ci)
    un.y = np.std([traj.state_vect_mini[1] for traj in traj_list])
    un.y_ci = confidenceInterval([traj.state_vect_mini[1] for traj in traj_list], un.ci)
    un.z = np.std([traj.state_vect_mini[2] for traj in traj_list])
    un.z_ci = confidenceInterval([traj.state_vect_mini[2] for traj in traj_list], un.ci)

    un.state_vect_mini = np.array([un.x, un.y, un.z])
    un.state_vect_mini_ci = np.array([un.x_ci, un.y_ci, un.z_ci])


    rad_x = np.std([traj.radiant_eci_mini[0] for traj in traj_list])
    rad_x_ci = confidenceInterval([traj.radiant_eci_mini[0] for traj in traj_list], un.ci)
    rad_y = np.std([traj.radiant_eci_mini[1] for traj in traj_list])
    rad_y_ci = confidenceInterval([traj.radiant_eci_mini[1] for traj in traj_list], un.ci)
    rad_z = np.std([traj.radiant_eci_mini[2] for traj in traj_list])
    rad_z_ci = confidenceInterval([traj.radiant_eci_mini[2] for traj in traj_list], un.ci)

    un.radiant_eci_mini = np.array([rad_x, rad_y, rad_z])
    un.radiant_eci_mini_ci = np.array([rad_x_ci, rad_y_ci, rad_z_ci])

    # Velocity state vector
    un.vx = abs(traj_best.v_init*traj_best.radiant_eci_mini[0]*(un.v_init/traj_best.v_init
        + rad_x/traj_best.radiant_eci_mini[0]))
    un.vx_ci = confidenceInterval([traj.v_init*traj.radiant_eci_mini[0] for traj in traj_list], un.ci)
    un.vy = abs(traj_best.v_init*traj_best.radiant_eci_mini[1]*(un.v_init/traj_best.v_init
        + rad_y/traj_best.radiant_eci_mini[1]))
    un.vy_ci = confidenceInterval([traj.v_init*traj.radiant_eci_mini[1] for traj in traj_list], un.ci)
    un.vz = abs(traj_best.v_init*traj_best.radiant_eci_mini[2]*(un.v_init/traj_best.v_init
        + rad_z/traj_best.radiant_eci_mini[2]))
    un.vz_ci = confidenceInterval([traj.v_init*traj.radiant_eci_mini[2] for traj in traj_list], un.ci)


    # Beginning/ending points
    N_beg = EARTH.EQUATORIAL_RADIUS/np.sqrt(1.0 - (EARTH.E**2)*np.sin(traj_best.rbeg_lat)**2)
    un.rbeg_lon = scipy.stats.circstd([traj.rbeg_lon for traj in traj_list])
    un.rbeg_lon_ci = confidenceInterval([traj.rbeg_lon for traj in traj_list], un.ci, angle=True)
    un.rbeg_lon_m = np.sin(un.rbeg_lon)*np.cos(traj_best.rbeg_lat)*N_beg
    un.rbeg_lat = np.std([traj.rbeg_lat for traj in traj_list])
    un.rbeg_lat_ci = confidenceInterval([traj.rbeg_lat for traj in traj_list], un.ci)
    un.rbeg_lat_m = np.sin(un.rbeg_lat)*N_beg
    un.rbeg_ele = np.std([traj.rbeg_ele for traj in traj_list])
    un.rbeg_ele_ci = confidenceInterval([traj.rbeg_ele for traj in traj_list], un.ci)
    un.rbeg_ele_wgs84 = np.std([traj.rbeg_ele_wgs84 for traj in traj_list])
    un.rbeg_ele_wgs84_ci = confidenceInterval([traj.rbeg_ele_wgs84 for traj in traj_list], un.ci)

    N_end = EARTH.EQUATORIAL_RADIUS/np.sqrt(1.0 - (EARTH.E**2)*np.sin(traj_best.rend_lat)**2)
    un.rend_lon = scipy.stats.circstd([traj.rend_lon for traj in traj_list])
    un.rend_lon_ci = confidenceInterval([traj.rend_lon for traj in traj_list], un.ci, angle=True)
    un.rend_lon_m = np.sin(un.rend_lon)*np.cos(traj_best.rend_lat)*N_end
    un.rend_lat = np.std([traj.rend_lat for traj in traj_list])
    un.rend_lat_ci = confidenceInterval([traj.rend_lat for traj in traj_list], un.ci)
    un.rend_lat_m = np.sin(un.rend_lat)*N_end
    un.rend_ele = np.std([traj.rend_ele for traj in traj_list])
    un.rend_ele_ci = confidenceInterval([traj.rend_ele for traj in traj_list], un.ci)
    un.rend_ele_wgs84 = np.std([traj.rend_ele_wgs84 for traj in traj_list])
    un.rend_ele_wgs84_ci = confidenceInterval([traj.rend_ele_wgs84 for traj in traj_list], un.ci)

    # Lowest point
    N_end = EARTH.EQUATORIAL_RADIUS/np.sqrt(1.0 - (EARTH.E**2)*np.sin(traj_best.htmin_lat)**2)
    un.htmin_lon = scipy.stats.circstd([traj.htmin_lon for traj in traj_list])
    un.htmin_lon_ci = confidenceInterval([traj.htmin_lon for traj in traj_list], un.ci, angle=True)
    un.htmin_lon_m = np.sin(un.htmin_lon)*np.cos(traj_best.htmin_lat)*N_end
    un.htmin_lat = np.std([traj.htmin_lat for traj in traj_list])
    un.htmin_lat_ci = confidenceInterval([traj.htmin_lat for traj in traj_list], un.ci)
    un.htmin_lat_m = np.sin(un.htmin_lat)*N_end
    un.htmin_ele = np.std([traj.htmin_ele for traj in traj_list])
    un.htmin_ele_ci = confidenceInterval([traj.htmin_ele for traj in traj_list], un.ci)
    un.htmin_ele_wgs84 = np.std([traj.htmin_ele_wgs84 for traj in traj_list])
    un.htmin_ele_wgs84_ci = confidenceInterval([traj.htmin_ele_wgs84 for traj in traj_list], un.ci)


    if traj_best.orbit is not None:

        # Apparent ECI
        un.ra = scipy.stats.circstd([traj.orbit.ra for traj in traj_list])
        un.ra_ci = confidenceInterval([traj.orbit.ra for traj in traj_list], un.ci, angle=True)
        un.dec = np.std([traj.orbit.dec for traj in traj_list])
        un.dec_ci = confidenceInterval([traj.orbit.dec for traj in traj_list], un.ci)
        un.v_avg = np.std([traj.orbit.v_avg for traj in traj_list])
        un.v_avg_ci = confidenceInterval([traj.orbit.v_avg for traj in traj_list], un.ci)
        un.v_inf = np.std([traj.orbit.v_inf for traj in traj_list])
        un.v_inf_ci = confidenceInterval([traj.orbit.v_inf for traj in traj_list], un.ci)
        un.azimuth_apparent = scipy.stats.circstd([traj.orbit.azimuth_apparent for traj in traj_list])
        un.azimuth_apparent_ci = confidenceInterval([traj.orbit.azimuth_apparent for traj in traj_list], \
            un.ci, angle=True)
        un.elevation_apparent = np.std([traj.orbit.elevation_apparent for traj in traj_list])
        un.elevation_apparent_ci = confidenceInterval([traj.orbit.elevation_apparent for traj in traj_list], \
            un.ci)

        # Apparent ground-fixed
        un.ra_norot = scipy.stats.circstd([traj.orbit.ra_norot for traj in traj_list])
        un.ra_norot_ci = confidenceInterval([traj.orbit.ra_norot for traj in traj_list], un.ci, angle=True)
        un.dec_norot = np.std([traj.orbit.dec_norot for traj in traj_list])
        un.dec_norot_ci = confidenceInterval([traj.orbit.dec_norot for traj in traj_list], un.ci)
        un.v_avg_norot = np.std([traj.orbit.v_avg_norot for traj in traj_list])
        un.v_avg_norot_ci = confidenceInterval([traj.orbit.v_avg_norot for traj in traj_list], un.ci)
        un.v_init_norot = np.std([traj.orbit.v_init_norot for traj in traj_list])
        un.v_init_norot_ci = confidenceInterval([traj.orbit.v_init_norot for traj in traj_list], un.ci)
        un.azimuth_apparent_norot = scipy.stats.circstd([traj.orbit.azimuth_apparent_norot for traj \
            in traj_list])
        un.azimuth_apparent_norot_ci = confidenceInterval([traj.orbit.azimuth_apparent_norot for traj \
            in traj_list], un.ci, angle=True)
        un.elevation_apparent_norot = np.std([traj.orbit.elevation_apparent_norot for traj in traj_list])
        un.elevation_apparent_norot_ci = confidenceInterval([traj.orbit.elevation_apparent_norot for traj \
            in traj_list], un.ci)

        # Reference point on the meteor trajectory
        un.lon_ref = scipy.stats.circstd([traj.orbit.lon_ref for traj in traj_list])
        un.lon_ref_ci = confidenceInterval([traj.orbit.lon_ref for traj in traj_list], un.ci, angle=True)
        un.lat_ref = np.std([traj.orbit.lat_ref for traj in traj_list])
        un.lat_ref_ci = confidenceInterval([traj.orbit.lat_ref for traj in traj_list], un.ci)
        un.lat_geocentric = np.std([traj.orbit.lat_geocentric for traj in traj_list])
        un.lat_geocentric_ci = confidenceInterval([traj.orbit.lat_geocentric for traj in traj_list], un.ci)
        un.ht_ref = np.std([traj.orbit.ht_ref for traj in traj_list])
        un.ht_ref_ci = confidenceInterval([traj.orbit.ht_ref for traj in traj_list], un.ci)
        un.ht_ref_wgs84 = np.std([traj.orbit.ht_ref_wgs84 for traj in traj_list])
        un.ht_ref_wgs84_ci = confidenceInterval([traj.orbit.ht_ref_wgs84 for traj in traj_list], un.ci)

        # Geocentric
        un.ra_g = scipy.stats.circstd([traj.orbit.ra_g for traj in traj_list])
        un.ra_g_ci = confidenceInterval([traj.orbit.ra_g for traj in traj_list], un.ci, angle=True)
        un.dec_g = np.std([traj.orbit.dec_g for traj in traj_list])
        un.dec_g_ci = confidenceInterval([traj.orbit.dec_g for traj in traj_list], un.ci)
        un.v_g = np.std([traj.orbit.v_g for traj in traj_list])
        un.v_g_ci = confidenceInterval([traj.orbit.v_g for traj in traj_list], un.ci)

        # Meteor position in Sun-centred rectangular coordinates
        meteor_pos_x = np.std([traj.orbit.meteor_pos[0] for traj in traj_list])
        meteor_pos_x_ci = confidenceInterval([traj.orbit.meteor_pos[0] for traj in traj_list], un.ci)
        meteor_pos_y = np.std([traj.orbit.meteor_pos[1] for traj in traj_list])
        meteor_pos_y_ci = confidenceInterval([traj.orbit.meteor_pos[1] for traj in traj_list], un.ci)
        meteor_pos_z = np.std([traj.orbit.meteor_pos[2] for traj in traj_list])
        meteor_pos_z_ci = confidenceInterval([traj.orbit.meteor_pos[2] for traj in traj_list], un.ci)

        un.meteor_pos = np.array([meteor_pos_x, meteor_pos_y, meteor_pos_z])
        un.meteor_pos_ci = np.array([meteor_pos_x_ci, meteor_pos_y_ci, meteor_pos_z_ci])

        # Zenith angles
        un.zc = np.std([traj.orbit.zc for traj in traj_list])
        un.zc_ci = confidenceInterval([traj.orbit.zc for traj in traj_list], un.ci)
        un.zg = np.std([traj.orbit.zg for traj in traj_list])
        un.zg_ci = confidenceInterval([traj.orbit.zg for traj in traj_list], un.ci)


        # Ecliptic geocentric
        un.L_g = scipy.stats.circstd([traj.orbit.L_g for traj in traj_list])
        un.L_g_ci = confidenceInterval([traj.orbit.L_g for traj in traj_list], un.ci, angle=True)
        un.B_g = np.std([traj.orbit.B_g for traj in traj_list])
        un.B_g_ci = confidenceInterval([traj.orbit.B_g for traj in traj_list], un.ci)
        un.v_h = np.std([traj.orbit.v_h for traj in traj_list])
        un.v_h_ci = confidenceInterval([traj.orbit.v_h for traj in traj_list], un.ci)

        # Ecliptic heliocentric
        un.L_h = scipy.stats.circstd([traj.orbit.L_h for traj in traj_list])
        un.L_h_ci = confidenceInterval([traj.orbit.L_h for traj in traj_list], un.ci, angle=True)
        un.B_h = np.std([traj.orbit.B_h for traj in traj_list])
        un.B_h_ci = confidenceInterval([traj.orbit.B_h for traj in traj_list], un.ci)
        un.v_h_x = np.std([traj.orbit.v_h_x for traj in traj_list])
        un.v_h_x_ci = confidenceInterval([traj.orbit.v_h_x for traj in traj_list], un.ci)
        un.v_h_y = np.std([traj.orbit.v_h_y for traj in traj_list])
        un.v_h_y_ci = confidenceInterval([traj.orbit.v_h_y for traj in traj_list], un.ci)
        un.v_h_z = np.std([traj.orbit.v_h_z for traj in traj_list])
        un.v_h_z_ci = confidenceInterval([traj.orbit.v_h_z for traj in traj_list], un.ci)

        # Orbital elements
        un.la_sun = scipy.stats.circstd([traj.orbit.la_sun for traj in traj_list])
        un.la_sun_ci = confidenceInterval([traj.orbit.la_sun for traj in traj_list], un.ci, angle=True)
        un.a = np.std([traj.orbit.a for traj in traj_list])
        un.a_ci = confidenceInterval([traj.orbit.a for traj in traj_list], un.ci)
        un.e = np.std([traj.orbit.e for traj in traj_list])
        un.e_ci = confidenceInterval([traj.orbit.e for traj in traj_list], un.ci)
        un.i = np.std([traj.orbit.i for traj in traj_list])
        un.i_ci = confidenceInterval([traj.orbit.i for traj in traj_list], un.ci)
        un.peri = scipy.stats.circstd([traj.orbit.peri for traj in traj_list])
        un.peri_ci = confidenceInterval([traj.orbit.peri for traj in traj_list], un.ci, angle=True)
        un.node = scipy.stats.circstd([traj.orbit.node for traj in traj_list])
        un.node_ci = confidenceInterval([traj.orbit.node for traj in traj_list], un.ci, angle=True)
        un.pi = scipy.stats.circstd([traj.orbit.pi for traj in traj_list])
        un.pi_ci = confidenceInterval([traj.orbit.pi for traj in traj_list], un.ci, angle=True)
        un.b = np.std([traj.orbit.b for traj in traj_list])
        un.b_ci = confidenceInterval([traj.orbit.b for traj in traj_list], un.ci)
        un.q = np.std([traj.orbit.q for traj in traj_list])
        un.q_ci = confidenceInterval([traj.orbit.q for traj in traj_list], un.ci)
        un.Q = np.std([traj.orbit.Q for traj in traj_list])
        un.Q_ci = confidenceInterval([traj.orbit.Q for traj in traj_list], un.ci)
        un.true_anomaly = scipy.stats.circstd([traj.orbit.true_anomaly for traj in traj_list])
        un.true_anomaly_ci = confidenceInterval([traj.orbit.true_anomaly for traj in traj_list], un.ci, \
            angle=True)
        un.eccentric_anomaly = scipy.stats.circstd([traj.orbit.eccentric_anomaly for traj in traj_list])
        un.eccentric_anomaly_ci = confidenceInterval([traj.orbit.eccentric_anomaly for traj in traj_list], \
            un.ci, angle=True)
        un.mean_anomaly = scipy.stats.circstd([traj.orbit.mean_anomaly for traj in traj_list])
        un.mean_anomaly_ci = confidenceInterval([traj.orbit.mean_anomaly for traj in traj_list], un.ci, \
            angle=True)

        # Last perihelion uncertanty (days)
        last_perihelion_list = [datetime2JD(traj.orbit.last_perihelion) for traj \
            in traj_list if isinstance(traj.orbit.last_perihelion, datetime.datetime)]
        if len(last_perihelion_list):
            un.last_perihelion = np.std(last_perihelion_list)
            un.last_perihelion_ci = confidenceInterval(last_perihelion_list, un.ci)
        else:
            un.last_perihelion = np.nan
            un.last_perihelion_ci = (np.nan, np.nan)
        

        # Mean motion in the orbit (rad/day)
        un.n = np.std([traj.orbit.n for traj in traj_list])
        un.n_ci = confidenceInterval([traj.orbit.n for traj in traj_list], un.ci)

        # Orbital period
        un.T = np.std([traj.orbit.T for traj in traj_list])
        un.T_ci = confidenceInterval([traj.orbit.T for traj in traj_list], un.ci)

        # Tisserand's parameter
        un.Tj = np.std([traj.orbit.Tj for traj in traj_list])
        un.Tj_ci = confidenceInterval([traj.orbit.Tj for traj in traj_list], un.ci)
    

    return un



def calcCovMatrices(mc_traj_list):
    """ Calculate the covariance matrix between orbital elements, and initial state vector using all Monte 
        Carlo trajectories. The covariance matrix is weighted by the timing residuals.

        The orbital covariance matrix is calculated for radians and the inital state vector matrix in meters
        and meters per second.

    Arguments:
        mc_traj_list: [list] A list of Trajectory objects from Monte Carlo runs.


    Return:
        orbit_cov, state_vect_cov: [tuple of ndarrays] Orbital and initial state vector covariance matrices.
    """

    # Filter out those trajectories for which the last perihelion time could not be estimated
    mc_traj_list = [traj for traj in mc_traj_list if traj.orbit.last_perihelion is not None]

    # If there are no good orbits, do not estimate the covariance matrix
    if not mc_traj_list:
        return np.zeros((6, 6)) - 1, np.zeros((6, 6)) - 1

    # Extract timing residuals
    timing_res_list = np.array([traj.timing_res for traj in mc_traj_list])

    # Make sure the timing residual is not 0
    timing_res_list[timing_res_list == 0] = 1e-10

    # Calculate the weights using timing residuals
    weights = np.min(timing_res_list)/timing_res_list
    weights = weights

    # Extract orbit elements
    e_list = np.array([traj.orbit.e for traj in mc_traj_list])
    q_list = np.array([traj.orbit.q for traj in mc_traj_list])
    tp_list = np.array([datetime2JD(traj.orbit.last_perihelion) for traj in mc_traj_list])
    node_list = np.degrees(normalizeAngleWrap(np.array([traj.orbit.node for traj in mc_traj_list])))
    peri_list = np.degrees(normalizeAngleWrap(np.array([traj.orbit.peri for traj in mc_traj_list])))
    i_list = np.degrees(normalizeAngleWrap(np.array([traj.orbit.i for traj in mc_traj_list])))
    

    # Calculate the orbital covariance (angles in degrees)
    orbit_input = np.c_[e_list, q_list, tp_list, node_list, peri_list, i_list].T
    orbit_cov = np.cov(orbit_input, aweights=weights)


    # Extract inital state vectors
    state_vect_list = np.array([traj.state_vect_mini for traj in mc_traj_list])
    initial_vel_vect_list = np.array([traj.v_init*traj.radiant_eci_mini for traj in mc_traj_list])

    # Calculate inital state vector covariance
    state_vect_input = np.hstack([state_vect_list, initial_vel_vect_list]).T
    state_vect_cov = np.cov(state_vect_input, aweights=weights)


    return orbit_cov, state_vect_cov




def trajNoiseGenerator(traj, noise_sigma):
    """ Given a base trajectory object and the observation uncertainly, this generator will generate
        new trajectory objects with noise-added obsevations. 
    
    Arguments:
        traj: [Trajectory] Trajectory instance.
        noise_sigma: [float] Standard deviations of noise to add to the data.

    Yields:
        [counter, traj_mc, traj.observations]:
            - counter: [int] Number of trajectories generated since the generator init.
            - traj_mc: [Trajectory] Trajectory object with added noise
            - traj.observations: [list] A list of original noise-free ObservedPoints.
    """


    counter = 0

    # Do mc_runs Monte Carlo runs
    while True:

        # Make a copy of the original trajectory object
        traj_mc = copy.deepcopy(traj)

        # Set the measurement type to alt/az
        traj_mc.meastype = 2
        
        # Reset the observation points
        traj_mc.observations = []

        # Reinitialize the observations with points sampled using a Gaussian kernel
        for obs in traj.observations:


            azim_noise_list = []
            elev_noise_list = []

            # Go through all ECI unit vectors of measurement LoS, add the noise and calculate alt/az coords
            for jd, rhat in zip(obs.JD_data, obs.meas_eci_los):

                # Unit vector pointing from the station to the meteor observation point in ECI coordinates
                rhat = vectNorm(rhat)

                ### Add noise to simulated coordinates (taken over from Gural solver source)

                zhat = np.array([0.0, 0.0, 1.0])
                uhat = vectNorm(np.cross(rhat, zhat))
                vhat = vectNorm(np.cross(uhat, rhat))

                # # sqrt(2)/2*noise in each orthogonal dimension
                # NOTE: This is a bad way to do it because the estimated fit residuals are already estimated
                #   in the prependicular direction to the trajectory line
                # sigma = noise_sigma*np.abs(obs.ang_res_std)/np.sqrt(2.0)

                # # Make sure sigma is positive, if not set it to 1/sqrt(2) degrees
                # if (sigma < 0) or np.isnan(sigma):
                #     sigma = np.radians(1)/np.sqrt(2)

                # Compute noise level to add to observations
                sigma = noise_sigma*np.abs(obs.ang_res_std)

                # Make sure sigma is positive, if not set it to 1 degree
                if (sigma < 0) or np.isnan(sigma):
                    sigma = np.radians(1)

                # Add noise to observations
                meas_eci_noise = rhat + np.random.normal(0, sigma)*uhat + np.random.normal(0, sigma)*vhat

                # Normalize to a unit vector
                meas_eci_noise = vectNorm(meas_eci_noise)

                ###

                # Calculate RA, Dec for the given point
                ra, dec = eci2RaDec(meas_eci_noise)

                # Calculate azimuth and altitude of this direction vector
                azim, elev = raDec2AltAz(ra, dec, jd, obs.lat, obs.lon)

                azim_noise_list.append(azim)
                elev_noise_list.append(elev)

        
        
            # Fill in the new trajectory object - the time is assumed to be absolute
            traj_mc.infillTrajectory(azim_noise_list, elev_noise_list, obs.time_data, obs.lat, obs.lon, \
                obs.ele, station_id=obs.station_id, excluded_time=obs.excluded_time, \
                ignore_list=obs.ignore_list, magnitudes=obs.magnitudes, fov_beg=obs.fov_beg, \
                fov_end=obs.fov_end, obs_id=obs.obs_id, comment=obs.comment)

            
        # Do not show plots or perform additional optimizations
        traj_mc.verbose = False
        traj_mc.estimate_timing_vel = True
        traj_mc.filter_picks = False
        traj_mc.show_plots = False
        traj_mc.save_results = False

        # Return the modified trajectory object
        yield [counter, traj_mc, traj.observations]

        counter += 1



def checkMCTrajectories(mc_results, timing_res=np.inf, geometric_uncert=False):
    """ Filter out MC computed trajectories and only return successful ones. 
    
    Arguments:
        mc_results: [list] A list of Trajectory objects computed with added noise.

    Keyword arguments:
        timing_res: [float] Timing residual from the original LoS trajectory fit.
        geometric_uncert: [bool] If True, all MC runs will be taken to estimate the uncertainty, not just
            the ones with the better cost function value than the pure geometric solution. Use this when
            the lag is not reliable.

    Returns:
        [list] A filtered list of trajectories.

    """


    if not geometric_uncert:

        # Take only those solutions which have the timing residuals <= than the initial solution
        mc_results = [mc_traj for mc_traj in mc_results if mc_traj.timing_res <= timing_res]

    ##########

    # Reject those solutions for which LoS angle minimization failed
    mc_results = [mc_traj for mc_traj in mc_results if mc_traj.los_mini_status == True]

    # Reject those solutions for which the orbit could not be calculated
    mc_results = [mc_traj for mc_traj in mc_results if (mc_traj.orbit.ra_g is not None) \
        and (mc_traj.orbit.dec_g is not None)]

    print("{:d} successful MC runs done...".format(len(mc_results)))

    return mc_results



def _MCTrajSolve(params):
    """ Internal function. Does a Monte Carlo run of the given trajectory object. Used as a function for
        parallelization. 

    Arguments:
        params: [list]
            - i: [int] Number of MC run to be printed out.
            - traj: [Trajectory object] Trajectory object on which the run will be performed.
            - observations: [list] A list of observations with no noise.

    Return:
        traj: [Trajectory object] Trajectory object with the MC solution.

    """

    i, traj, observations = params

    print('Run No.', i + 1)

    traj.run(_mc_run=True, _orig_obs=observations)

    return traj



def monteCarloTrajectory(traj, mc_runs=None, mc_pick_multiplier=1, noise_sigma=1, geometric_uncert=False, \
    plot_results=True, mc_cores=None, max_runs=None):
    """ Estimates uncertanty in the trajectory solution by doing Monte Carlo runs. The MC runs are done 
        in parallel on all available computer cores.

        The uncertanty is taken as the standard deviation of angular measurements. Each point is sampled 
        mc_pick_multiplier times using a symetric 2D Gaussian kernel.

    Arguments:
        traj: [Trajectory object] initial trajectory on which Monte Carlo runs will be performed

    Keyword arguments:
        mc_runs: [int] A fixed number of Monte Carlo simulations. None by default. If it is given, it will
            override mc_pick_multiplier.
        mc_pick_multiplier: [int] Number of MC samples that will be taken for every point. 1 by default.
        noise_sigma: [float] Number of standard deviations to use for adding Gaussian noise to original 
            measurements.
        geometric_uncert: [bool] If True, all MC runs will be taken to estimate the uncertainty, not just
            the ones with the better cost function value than the pure geometric solution. Use this when
            the lag is not reliable.
        plot_results: [bool] Plot the trajectory and orbit spread. True by default.
        mc_cores: [int] Number of CPU cores to use for Monte Carlo parallel procesing. None by default,
            which means that all available cores will be used.
        max_runs: [int] Maximum number of runs. None by default, which will limit the runs to 10x req_num.
    """



    ### DO MONTE CARLO RUNS ###
    ##########################################################################################################

    # If a fixed number of Monte Carlo simulations is given, use it
    if mc_runs is not None:

        mc_runs = mc_runs

    else:

        # Calculate the total number of Monte Carlo runs, so every point is sampled mc_pick_multiplier times.
        mc_runs = sum([len(obs.time_data) for obs in traj.observations])
        mc_runs = mc_runs*mc_pick_multiplier


    print("Doing", mc_runs, "successful Monte Carlo runs...")


    # Init the trajectory noise generator
    traj_generator = trajNoiseGenerator(traj, noise_sigma)

    
    # Run the MC solutions
    results_check_kwagrs = {"timing_res": traj.timing_res, "geometric_uncert": geometric_uncert}
    mc_results = parallelComputeGenerator(traj_generator, _MCTrajSolve, checkMCTrajectories, mc_runs, \
        results_check_kwagrs=results_check_kwagrs, n_proc=mc_cores, max_runs=max_runs)


    # If there are no MC runs which were successful, recompute using geometric uncertainties
    if len(mc_results) < 2:
        print("No successful MC runs, computing geometric uncertanties...")

        # Run the MC solutions
        geometric_uncert = True
        results_check_kwagrs["geometric_uncert"] = geometric_uncert
        mc_results = parallelComputeGenerator(traj_generator, _MCTrajSolve, checkMCTrajectories, mc_runs, \
            results_check_kwagrs=results_check_kwagrs, n_proc=mc_cores, max_runs=max_runs)


    # Add the original trajectory in the Monte Carlo results, if it is the one which has the best length match
    if traj.orbit.ra_g is not None:
        mc_results.append(traj)

    
    ##########################################################################################################


    # Break the function of there are no trajectories to process
    if len(mc_results) < 2:
        print('!!! Not enough good Monte Carlo runs for uncertaintly estimation!')
        return traj, None


    # Choose the solution with the lowest timing residuals as the best solution
    timing_res_trajs = [traj_tmp.timing_res for traj_tmp in mc_results]
    best_traj_ind = timing_res_trajs.index(min(timing_res_trajs))

    # Choose the best trajectory
    traj_best = mc_results[best_traj_ind]

    # Assign geometric uncertainty flag, if it was changed
    traj_best.geometric_uncert = geometric_uncert

    print('Computing uncertainties...')

    # Calculate the standard deviation of every trajectory parameter
    uncertainties = calcMCUncertainties(mc_results, traj_best)

    print('Computing covariance matrices...')

    # Calculate orbital and inital state vector covariance matrices (angles in degrees)
    traj_best.orbit_cov, traj_best.state_vect_cov = calcCovMatrices(mc_results)


    ### PLOT RADIANT SPREAD (Vg color and length stddev) ###
    ##########################################################################################################

    if (traj.orbit is not None) and plot_results:

        ra_g_list = np.array([traj_temp.orbit.ra_g for traj_temp in mc_results])
        dec_g_list = np.array([traj_temp.orbit.dec_g for traj_temp in mc_results])
        v_g_list = np.array([traj_temp.orbit.v_g for traj_temp in mc_results])/1000
        timing_res_list = np.array([traj_temp.timing_res for traj_temp in mc_results])

        # Color code Vg and length standard deviation
        for plt_flag in ['vg', 'time_res']:

            # Init a celestial plot
            m = CelestialPlot(ra_g_list, dec_g_list, projection='stere', bgcolor='w')

            if plt_flag == 'vg':

                # Plot all MC radiants (geocentric velocities)
                m.scatter(ra_g_list, dec_g_list, c=v_g_list, s=2)

                m.colorbar(label='$V_g$ (km/s)')


                if traj.orbit.ra_g is not None:
                    
                    # Plot original radiant
                    m.scatter(traj.orbit.ra_g, traj.orbit.dec_g, s=20, facecolors='none', edgecolors='r')


                if traj_best.orbit.ra_g is not None:
                    
                    # Plot MC best radiant
                    m.scatter(traj_best.orbit.ra_g, traj_best.orbit.dec_g, s=20, facecolors='none', edgecolors='g')



            elif plt_flag == 'time_res':

                timing_res_list_ms = 1000*timing_res_list

                v_min = np.min(timing_res_list_ms)
                v_max = np.max(timing_res_list_ms)

                # Determine the limits of the colorbar if there are more points
                if len(timing_res_list) > 4:

                    v_max = np.median(timing_res_list_ms) + 2*np.std(timing_res_list_ms)


                # Plot all MC radiants (length fit offsets)
                m.scatter(ra_g_list, dec_g_list, c=timing_res_list_ms, s=2, vmin=v_min, vmax=v_max)

                m.colorbar(label='Time residuals (ms)')


                # Plot original radiant
                m.scatter(traj.orbit.ra_g, traj.orbit.dec_g, s=20, facecolors='none', edgecolors='r')

                # Plot MC best radiant
                m.scatter(traj_best.orbit.ra_g, traj_best.orbit.dec_g, s=20, facecolors='none', edgecolors='g')



            plt.title('Monte Carlo - geocentric radiant')
            # plt.xlabel('$\\alpha_g (\\degree)$')
            # plt.ylabel('$\\delta_g (\\degree)$')

            # plt.tight_layout()

            if traj.save_results:
                savePlot(plt, traj.file_name + '_monte_carlo_eq_' + plt_flag + '.' + traj.plot_file_type, \
                    output_dir=traj.output_dir)


            if traj.show_plots:
                plt.show()

            else:
                plt.clf()
                plt.close()

    ##########################################################################################################



    ### PLOT ORBITAL ELEMENTS SPREAD ###
    ##########################################################################################################

    if (traj.orbit is not None) and plot_results:

        a_list = np.array([traj_temp.orbit.a for traj_temp in mc_results])
        incl_list = np.array([traj_temp.orbit.i for traj_temp in mc_results])
        e_list = np.array([traj_temp.orbit.e for traj_temp in mc_results])
        peri_list = np.array([traj_temp.orbit.peri for traj_temp in mc_results])
        q_list = np.array([traj_temp.orbit.q for traj_temp in mc_results])

        fig = plt.figure()

        ax1 = fig.add_subplot(2, 2, 1)
        ax2 = fig.add_subplot(2, 2, 2, sharey=ax1)
        ax3 = fig.add_subplot(2, 2, 3)
        ax4 = fig.add_subplot(2, 2, 4, sharey=ax3)

        # Compute the number of bins
        nbins = int(np.ceil(np.sqrt(len(a_list))))
        if nbins < 10:
            nbins = 10

        # Semimajor axis vs. inclination
        ax1.hist2d(a_list, np.degrees(incl_list), bins=nbins)
        ax1.set_xlabel('a (AU)')
        ax1.set_ylabel('Inclination (deg)')
        plt.setp(ax1.get_xticklabels(), rotation=30, horizontalalignment='right')
        #ax1.get_xaxis().get_major_formatter().set_useOffset(False)
        ax1.ticklabel_format(useOffset=False)

        # Plot the first solution and the MC solution
        if traj.orbit.a is not None:
            ax1.scatter(traj.orbit.a, np.degrees(traj.orbit.i), c='r', linewidth=1, edgecolors='w')

        if traj_best.orbit.a is not None:
            ax1.scatter(traj_best.orbit.a, np.degrees(traj_best.orbit.i), c='g', linewidth=1, edgecolors='w')



        # Plot argument of perihelion vs. inclination
        ax2.hist2d(np.degrees(peri_list), np.degrees(incl_list), bins=nbins)
        ax2.set_xlabel('peri (deg)')
        plt.setp(ax2.get_xticklabels(), rotation=30, horizontalalignment='right')
        #ax2.get_xaxis().get_major_formatter().set_useOffset(False)
        ax2.ticklabel_format(useOffset=False)

        # Plot the first solution and the MC solution
        if traj.orbit.peri is not None:
            ax2.scatter(np.degrees(traj.orbit.peri), np.degrees(traj.orbit.i), c='r', linewidth=1, \
                edgecolors='w')

        if traj_best.orbit.peri is not None:
            ax2.scatter(np.degrees(traj_best.orbit.peri), np.degrees(traj_best.orbit.i), c='g', linewidth=1, \
                edgecolors='w')

        ax2.tick_params(
            axis='y',          # changes apply to the y-axis
            which='both',      # both major and minor ticks are affected
            left='off',        # ticks along the left edge are off
            labelleft='off')   # labels along the left edge are off


        # Plot eccentricity vs. perihelion distance
        ax3.hist2d(e_list, q_list, bins=nbins)
        ax3.set_xlabel('Eccentricity')
        ax3.set_ylabel('q (AU)')
        plt.setp(ax3.get_xticklabels(), rotation=30, horizontalalignment='right')
        #ax3.get_xaxis().get_major_formatter().set_useOffset(False)
        ax3.ticklabel_format(useOffset=False)

        # Plot the first solution and the MC solution
        if traj.orbit.e is not None:
            ax3.scatter(traj.orbit.e, traj.orbit.q, c='r', linewidth=1, edgecolors='w')

        if traj_best.orbit.e is not None:
            ax3.scatter(traj_best.orbit.e, traj_best.orbit.q, c='g', linewidth=1, edgecolors='w')

        # Plot argument of perihelion vs. perihelion distance
        ax4.hist2d(np.degrees(peri_list), q_list, bins=nbins)
        ax4.set_xlabel('peri (deg)')
        plt.setp(ax4.get_xticklabels(), rotation=30, horizontalalignment='right')
        #ax4.get_xaxis().get_major_formatter().set_useOffset(False)
        ax4.ticklabel_format(useOffset=False)

        # Plot the first solution and the MC solution
        if traj.orbit.peri is not None:
            ax4.scatter(np.degrees(traj.orbit.peri), traj.orbit.q, c='r', linewidth=1, edgecolors='w')

        if traj_best.orbit.peri is not None:
            ax4.scatter(np.degrees(traj_best.orbit.peri), traj_best.orbit.q, c='g', linewidth=1, \
                edgecolors='w')
            

        ax4.tick_params(
            axis='y',          # changes apply to the y-axis
            which='both',      # both major and minor ticks are affected
            left='off',        # ticks along the left edge are off
            labelleft='off')   # labels along the left edge are off
        

        plt.tight_layout()
        plt.subplots_adjust(wspace=0)


        if traj.save_results:
            savePlot(plt, traj.file_name + '_monte_carlo_orbit_elems.' + traj.plot_file_type, 
                output_dir=traj.output_dir)


        if traj.show_plots:
            plt.show()

        else:
            plt.clf()
            plt.close()

    ##########################################################################################################


    return traj_best, uncertainties


def copyUncertainties(traj_source, traj_target, copy_mc_traj_instances=False):
    """ Copy uncertainties from one trajectory to the other. 
    
    Arguments:
        traj_source: [Trajectory object] Trajectory object with uncertainties.
        traj_target: [Trajectory object] Trajectory object to which uncertainties will be copied.

    Keyword arguments:
        copy_mc_traj_instances: [bool] Copy all trajectory instances generated during the MC procedure.
            This will make the trajectory pickle file very large. False by default.

    Return:
        traj_target: [Trajectory object] Target trajectory object with copied uncertainties.
    """

    # Copy covariance matrices
    traj_target.orbit_cov, traj_target.state_vect_cov = copy.deepcopy(traj_source.orbit_cov), \
        copy.deepcopy(traj_source.state_vect_cov)

    # Copy uncertainties
    traj_target.uncertainties = copy.deepcopy(traj_source.uncertainties)

    # Handle individual trajectory instances
    if not copy_mc_traj_instances:
        if traj_target.uncertainties is not None:
            del traj_target.uncertainties.mc_traj_list
            traj_target.uncertainties.mc_traj_list = []


    return traj_target




@njit
def applyGravityDrop(eci_coord, t, r0, gravity_factor, vz):
    """ Given the ECI position of the meteor and the duration of flight, this function calculates the
        drop caused by gravity and returns ECI coordinates of the meteor corrected for gravity drop. As
        gravitational acceleration changes with height, the rate of drop changes too. We assumed that the vertical
        component of the meteor's velocity is constant to derive the modified drop equation.

    Arguments:
        eci_coord: [ndarray] (x, y, z) ECI coordinates of the meteor at the given time t (meters).
        t: [float] Time of meteor since the beginning of the trajectory.
        r0: [float] Distance from the centre of the Earth of the beginning of the meteor.
        gravity_factor: [float] Factor by which the gravity drop will be multiplied.
        vz: [float] Vertical component of the meteor's velocity.

    """

    # Define the mass of the Earth
    earth_mass = 5.9722e24 # kg

    # Determing the sign of the initial time
    time_sign = np.sign(t)

    # The derived drop function does not work for small vz's, thus the classical drop function is used
    if abs(vz) < 100:

        # Make sure r0 is not 0
        if r0 == 0:
            r0 = 1e-10

        # Calculate gravitational acceleration at given ECI coordinates
        g = G*earth_mass/r0**2

        # Calculate the amount of gravity drop from a straight trajectory
        drop = time_sign*(1.0/2)*g*t**2


    else:

        if r0 == 0:
            r0 = 1e-10

        # Compute the denominator to check it's not 0
        denominator = r0 + vz*t
        if denominator == 0:
            denominator = 1e-10

        # Compute the drop using a drop model with a constant vertical velocity
        drop = time_sign*(G*earth_mass/vz**2)*(r0/denominator + np.log(denominator/r0) - 1)


    # Apply gravity drop to ECI coordinates
    return eci_coord - gravity_factor*drop*vectNorm(eci_coord)



def generateTrajectoryID(traj):
    """ Given trajectory parameters, generate a unique trajectory ID. 
    
    Arguments:
        traj: [Trajectory object]

    Return:
        traj_id: [str] Trajectory ID in the YYYYMMDDHHMMSS_#hash format.

    """

    # Get the timestamp
    timestamp = jd2Date(traj.jdt_ref, dt_obj=True).strftime("%Y%m%d%H%M%S")

    # Serialize the measurements and stick them into the hashing function
    hashable_string = "{:.10f}".format(traj.jdt_ref) + str(traj.jdt_ref) + str(traj.rbeg_lat) \
        + str(traj.rbeg_lon) + str(traj.rbeg_ele) + str(traj.rend_lat) + str(traj.rend_lon) \
        + str(traj.rend_ele)

    # Make an MD5 hash and only take the first 5 characters
    hasher = hashlib.md5(hashable_string.encode())
    hash_str = base64.urlsafe_b64encode(hasher.digest()).decode()[:5]
    hash_str = hash_str.replace(";", "0").replace(",", '1').replace("_", '2').replace("-", '3')

    traj_id = timestamp + "_" + hash_str

    return traj_id


def addTrajectoryID(traj):
    """ Checks if the trajectory ID is present or not, and add it if it's missing. """

    if (traj.traj_id is None) or (traj.traj_id == "None"):
        traj.traj_id = generateTrajectoryID(traj)

    return traj





class Trajectory(object):
    """ Meteor trajectory solver designed at the University of Western Ontario.

    The solver makes a first estimate using the Ceplecha (1987) plane intersection approach, then refines the 
    solution my miniming the angles between the observed lines of sight and the radiant line. The best 
    solution is found by adding noise to original measurements and doing Monte Carlo runs to find the 
    trajectory whose deceleratioins and velocity profiles match the best, as seen from individual stations.
    The initial velocity is estimated from time vs. length by iteratively fitting a line to it and choosing
    the solution with the lowest standard deviation, which should correspond to the part of the trajectory 
    before the meteor stared to decelerate.
    """


    def __init__(self, jdt_ref, output_dir='.', max_toffset=None, meastype=4, verbose=True, v_init_part=None,\
        v_init_ht=None, estimate_timing_vel=True, monte_carlo=True, mc_runs=None, mc_pick_multiplier=1, \
        mc_noise_std=1.0, geometric_uncert=False, filter_picks=True, calc_orbit=True, show_plots=True, \
        show_jacchia=False, save_results=True, gravity_correction=True, gravity_factor=1.0, \
        plot_all_spatial_residuals=False, plot_file_type='png', traj_id=None, reject_n_sigma_outliers=3, 
        mc_cores=None, fixed_times=None, mc_runs_max=None):
        """ Init the Ceplecha trajectory solver.

        Arguments:
            jdt_ref: [float] reference Julian date for the measurements. Add provided times should be given
                relative to this number. This is user selectable and can be the time of the first camera, or 
                the first measurement, or some average time for the meteor, but should be close to the time of 
                the meteor. This same reference date/time will be used on all camera measurements for the 
                purposes of computing local sidereal time and making geocentric coordinate transformations, 
                thus it is good that this time corresponds to the beginning of the meteor.

        Keyword arguments:
            output_dir: [str] Path to the output directory where the Trajectory report and 'pickled' object
                will be stored.
            max_toffset: [float] Maximum allowed time offset between cameras in seconds (default 1 second).
            meastype: [float] Flag indicating the type of angle measurements the user is providing for meas1 
                and meas2 below. The following are all in radians:
                        1 = Right Ascension for meas1, declination for meas2, NOTE: epoch of date, NOT J2000!
                        2 = Azimuth +east of due north for meas1, Elevation angle above the horizon for meas2
                        3 = Azimuth +west of due south for meas1, Zenith angle for meas2
                        4 = Azimuth +north of due east for meas1, Zenith angle for meas2
            verbose: [bool] Print out the results and status messages, True by default.
            v_init_part: [float] Fixed part from the beginning of the meteor on which the automated initial
                velocity estimation using the sliding fit will start. Default is 0.25 (25%), but for noisier 
                data this might be bumped up to 0.5.
            v_init_ht: [float] If given, the initial velocity will be estimated as the average velocity
                above the given height in kilometers using data from all stations. None by default, in which
                case the initial velocity will be estimated using the automated siliding fit.
            estimate_timing_vel: [bool/str] Try to estimate the difference in timing and velocity. True by  
                default. A string with the list of fixed time offsets can also be given, e.g. 
                "CA001A":0.42,"CA0005":-0.3.
            monte_carlo: [bool] Runs Monte Carlo estimation of uncertainties. True by default.
            mc_runs: [int] Number of Monte Carlo runs. The default value is the number of observed points.
            mc_pick_multiplier: [int] Number of MC samples that will be taken for every point. 1 by default.
            mc_noise_std: [float] Number of standard deviations of measurement noise to add during Monte
                Carlo estimation.
            geometric_uncert: [bool] If True, all MC runs will be taken to estimate the uncertainty, not just
                the ones with the better cost function value than the pure geometric solution. Use this when
                the lag is not reliable. False by default.
            filter_picks: [bool] If True (default), picks which deviate more than 3 sigma in angular residuals
                will be removed, and the trajectory will be recalculated.
            calc_orbit: [bool] If True, the orbit is calculates as well. True by default
            show_plots: [bool] Show plots of residuals, velocity, lag, meteor position. True by default.
            show_jacchia: [bool] Show the Jacchia fit on the plot with meteor dynamics. False by default.
            save_results: [bool] Save results of trajectory estimation to disk. True by default.
            gravity_correction: [bool] Apply the gravity drop when estimating trajectories. True by default.
            gravity_factor: [flat] Gravity correction factor. 1.0 by default (full correction). 
                Can be between 0 - 1. Lower values used for lift compensation.
            plot_all_spatial_residuals: [bool] Plot all spatial residuals on one plot (one vs. time, and
                the other vs. length). False by default.
            plot_file_type: [str] File extansion of the plot image. 'png' by default, can be 'pdf', 'eps', ...
            traj_id: [str] Trajectory solution identifier. None by default.
            reject_n_sigma_outliers: [float] Reject angular outliers that are n sigma outside the fit.
                This value is 3 (sigma) by default.
            mc_cores: [int] Number of CPU cores to use for Monte Carlo parallell processing. None by default,
                which means that all cores will be used.
            fixed_times: [dict] Dictionary of fixed times for each station. None by default, meaning that
                all stations will be estimated. Only used if estimate_timing_vel is True.
            mc_runs_max: [int] Maximum number of Monte Carlo runs. None by default, which will limit the runs
                to 10x req_num.

        """

        # All time data must be given relative to this Julian date
        self.jdt_ref = jdt_ref

        # Measurement type
        self.meastype = meastype

        # Directory where the trajectory estimation results will be saved
        self.output_dir = output_dir

        # Maximum time offset between cameras
        if max_toffset is None:
            max_toffset = 1.0
        self.max_toffset = max_toffset

        # If verbose True, results and status messages will be printed out, otherwise they will be supressed
        self.verbose = verbose

        # Fixed part from the beginning of the meteor on which the initial velocity estimation using the 
        #   sliding fit will start
        if v_init_part is None:
            v_init_part = 0.25
        self.v_init_part = v_init_part

        # (Optional) Height in kilometers above which points will be taken for estimating the initial
        #   velocity (linear fit)
        self.v_init_ht = v_init_ht

        # Estimating the difference in timing between stations, and the initial velocity if this flag is True
        self.fixed_time_offsets = {}
        if isinstance(estimate_timing_vel, str):

            # If a list of fixed timing offsets was given, parse it into a dictionary
            for entry in estimate_timing_vel.split(','):
                station, offset = entry.split(":")
                self.fixed_time_offsets[station] = float(offset)

            print("Fixed timing given:", self.fixed_time_offsets)

            self.estimate_timing_vel = False

        elif isinstance(estimate_timing_vel, bool):
            self.estimate_timing_vel = estimate_timing_vel
        else:
            self.estimate_timing_vel = True


        # Extract the fixed times from the fixed time offsets
        self.fixed_times = fixed_times
        if isinstance(estimate_timing_vel, bool) and isinstance(self.fixed_times, str):

            if estimate_timing_vel:

                self.fixed_time_offsets = {}

                for entry in self.fixed_times.split(','):
                    station, offset = entry.split(":")
                    self.fixed_time_offsets[station] = float(offset)


        # Running Monte Carlo simulations to estimate uncertainties
        self.monte_carlo = monte_carlo

        # Number of Monte Carlo runs
        self.mc_runs = mc_runs

        # Maximum number of Monte Carlo runs, in case the MC runs have to be repeated many times
        self.mc_runs_max = mc_runs_max
    
        # Number of MC samples that will be taken for every point
        self.mc_pick_multiplier = mc_pick_multiplier

        # Standard deviatons of measurement noise to add during Monte Carlo runs
        self.mc_noise_std = mc_noise_std

        # If True, pure geometric uncertainties will be computed and culling of solutions based on cost
        #   function value will not be done
        self.geometric_uncert = geometric_uncert

        # Filter bad picks (ones that deviate more than 3 sigma in angular residuals) if this flag is True
        self.filter_picks = filter_picks

        # Calculate orbit if True
        self.calc_orbit = calc_orbit

        # If True, plots will be shown on screen when the trajectory estimation is done
        self.show_plots = show_plots

        # Show Jacchia fit on dynamics plots
        self.show_jacchia = show_jacchia

        # Save results to disk if true
        self.save_results = save_results

        # Apply the correction for gravity when estimating the trajectory
        self.gravity_correction = gravity_correction

        # Gravity correction factor, limit to 0 - 1
        self.gravity_factor = gravity_factor

        if self.gravity_factor < 0:
            self.gravity_factor = 0
        elif self.gravity_factor > 1:
            self.gravity_factor = 1

        # Plot all spatial residuals on one plot
        self.plot_all_spatial_residuals = plot_all_spatial_residuals

        # Image file type for the plot
        self.plot_file_type = plot_file_type

        # Trajectory solution identifier
        self.traj_id = str(traj_id)

        # n sigma outlier rejection
        self.reject_n_sigma_outliers = reject_n_sigma_outliers

        # Number of CPU cores to be used for MC
        self.mc_cores = mc_cores

        ######################################################################################################


        # Construct a file name for this event
        self.generateFileName()

        # Counts from how many observations are given from the beginning (start from 1)
        # NOTE: This should not the used as the number of observations, use len(traj.observations) instead!
        self.meas_count = 1

        # List of observations
        self.observations = []

        # Minimization status - if True if LoS angle minimization is successfull, False otherwise
        self.los_mini_status = False

        # Index of the station with the reference time
        self.t_ref_station = 0

        # Final estimate of timing offsets between stations
        self.time_diffs_final = None

        # List of plane intersections
        self.intersection_list = None

        # Coordinates of the first point
        self.rbeg_lat = None
        self.rbeg_lon = None
        self.rbeg_ele = None
        self.rbeg_ele_wgs84 = None
        self.rbeg_jd = None

        # Coordinates of the end point
        self.rend_lat = None
        self.rend_lon = None
        self.rend_ele = None
        self.rend_ele_wgs84 = None
        self.rend_jd = None

        # Coordinates of the lowest point (used for grazers)
        self.htmin_lat = None
        self.htmin_lon = None
        self.htmin_ele = None
        self.htmin_ele_wgs84 = None
        self.htmin_jd = None


        # Intersecting planes state vector
        self.state_vect = None

        # Angles (radians) between the trajectory and the station, looking from the state vector determined
        #   by intersecting planes
        self.incident_angles = []

        # Initial state vector (minimization)
        self.state_vect_mini = None

        # Radiant in ECi and equatorial coordinatrs (minimiziation)
        self.radiant_eci_mini = None
        self.radiant_eq_mini = None

        # Calculated initial velocity
        self.v_init = None

        # V0z (vertical component of the initial velocity)
        self.v0z = None

        # Calculated average velocity
        self.v_avg = None

        # Status of timing minimization
        self.timing_minimization_successful = False

        # Fit to the best portion of time vs. length
        self.velocity_fit = None

        # Jacchia fit parameters for all observations combined
        self.jacchia_fit = None

        # Cost function value of the time vs. state vector distance fit
        self.timing_res = None

        # Standard deviation of all time differences between individual stations
        self.timing_stddev = -1.0

        # Average position of the meteor
        self.state_vect_avg = None

        # Average JD of the meteor
        self.jd_avg = None

        # Orbit object which contains orbital parameters
        self.orbit = None

        # Uncertainties calculated using Monte Carlo
        self.uncertainties = None
        self.uncertanties = self.uncertainties

        # Orbital covariance matrix (angles in degrees)
        self.orbit_cov = None

        # Initial state vector covariance matrix
        self.state_vect_cov = None

        # flag to indicate whether only phase 1 solving ha been run
        # default False to handle existing trajectory data
        self.phase_1_only = False


    def generateFileName(self):
        """ Generate a file name for saving results using the reference julian date. """

        self.file_name = jd2Date(self.jdt_ref, dt_obj=True).strftime('%Y%m%d_%H%M%S')


    def infillTrajectory(self, meas1, meas2, time_data, lat, lon, ele, station_id=None, excluded_time=None,
        ignore_list=None, magnitudes=None, fov_beg=None, fov_end=None, obs_id=None, comment='', ignore_station=False):
        """ Initialize a set of measurements for a given station. 
    
        Arguments:
            meas1: [list or ndarray] First measurement array (azimuth or R.A., depending on meastype, see 
                meastype documentation for more information). Measurements should be given in radians.
            meas2: [list or ndarray] Second measurement array (altitude, zenith angle or declination, 
                depending on meastype, see meastype documentation for more information), in radians.
            time_data: [list or ndarray] Time in seconds from the reference Julian date.
            lat: [float] WGS84 latitude +N of station in radians.
            lon: [float] WGS84 longitude +E of station in radians.
            ele: [float] EGS96 geoidal elevation of station in meters (not the height above the WGS84 
                ellipsoid!).

        Keyword arguments:
            station_id: [str] Identification of the station. None by default.
            excluded_time: [list] A range of minimum and maximum observation time which should be excluded 
                from the optimization because the measurements are missing in that portion of the time.
            ignore_list: [list or ndarray] A list of 0s and 1s which should be of the equal length as 
                the input data. If a particular data point is to be ignored, number 1 should be put,
                otherwise (if the point should be used) 0 should be used. E.g. the this should could look
                like this: [0, 0, 0, 1, 1, 0, 0], which would mean that the fourth and the fifth points
                will be ignored in trajectory estimation.
            magnitudes: [list] A list of apparent magnitudes of the meteor. None by default.
            fov_beg: [bool] True if the meteor began inside the FOV, False otherwise. None by default.
            fov_end: [bool] True if the meteor ended inside the FOV, False otherwise. None by default.
            obs_id: [int] Unique ID of the observation. This is to differentiate different observations from
                the same station.
            comment: [str] A comment about the observations. May be used to store RMS FF file number on which
                the meteor was observed.
        Return:
            None
        """

        # If station ID was not given, assign it a name
        if station_id is None:
            station_id = self.meas_count

        # If the station id already exists, add a suffix _2, _3, etc.
        if str(station_id) in [str(x.station_id) for x in self.observations]:

            # Find if there are already stations with suffixes
            suffixes = []
            for obs in self.observations:
                if obs.station_id.startswith(str(station_id) + '_'):
                    suffixes.append(int(obs.station_id.split('_')[-1]))

            # If there are no suffixes, add _2
            if len(suffixes) == 0:
                station_id = str(station_id) + '_2'

            # If there are suffixes, add the next one
            else:
                station_id = str(station_id) + '_' + str(np.max(suffixes) + 1)


        # If obs_id was not given, assign it
        if obs_id is None:
            obs_id = self.meas_count


        # Convert measuremet lists to numpy arrays
        meas1 = np.array(meas1)
        meas2 = np.array(meas2)
        time_data = np.array(time_data)

        # Add a fixed offset to time data if given
        if str(station_id) in self.fixed_time_offsets:
            time_data += self.fixed_time_offsets[str(station_id)]

        # Skip the observation if all points were ignored
        if ignore_list is not None:
            if np.all(ignore_list):
                print('All points from station {:s} are ignored, not using this station in the solution!'.format(station_id))


        # Init a new structure which will contain the observed data from the given site
        obs = ObservedPoints(self.jdt_ref, meas1, meas2, time_data, lat, lon, ele, station_id=station_id, 
            meastype=self.meastype, excluded_time=excluded_time, ignore_list=ignore_list, ignore_station=ignore_station, 
            magnitudes=magnitudes, fov_beg=fov_beg, fov_end=fov_end, obs_id=obs_id, comment=comment)
            
        # Add observations to the total observations list
        self.observations.append(obs)

        self.meas_count += 1


    def infillWithObs(self, obs, meastype=None):
        """ Infill the trajectory with already initialized ObservedPoints object. 
    
        Arguments:
            obs: [ObservedPoints] Instance of ObservedPoints.

        Keyword arguments:
            meastype: [int] Measurement type. If not given, it will be read from the trajectory object.
        """

        if meastype is None:
            meas1 = obs.meas1
            meas2 = obs.meas2


        # If inputs were RA and Dec
        elif meastype == 1:
            meas1 = obs.ra_data
            meas2 = obs.dec_data

        # If inputs were azimuth +east of due north, and elevation angle
        elif meastype == 2:
            meas1 = obs.azim_data
            meas2 = obs.elev_data


        # If inputs were azimuth +west of due south, and zenith angle
        elif meastype == 3:

            meas1 = (obs.azim_data + np.pi)%(2*np.pi)
            meas2 = np.pi/2.0 - obs.elev_data

        # If input were azimuth +north of due east, and zenith angle
        elif meastype == 4:

            meas1 = (np.pi/2.0 - obs.azim_data)%(2*np.pi)
            meas2 = np.pi/2.0 - obs.elev_data


        ### PRESERVE COMPATBILITY WITH OLD obs OBJECTS ###

        # Check if the observation had any excluded points
        if hasattr(obs, 'excluded_time'):
            excluded_time = obs.excluded_time
        else:
            excluded_time = None

        # Check if it has the ignore list argument
        if hasattr(obs, 'ignore_list'):
            ignore_list = obs.ignore_list

            # If the ignore list differens in length from time data, reinit
            if len(ignore_list) != len(obs.time_data):
                ignore_list = np.zeros(len(obs.time_data), dtype=np.uint8)

        else:
            ignore_list = np.zeros(len(obs.time_data), dtype=np.uint8)

        # Check for apparent magnitudes
        if hasattr(obs, 'magnitudes'):
            magnitudes = obs.magnitudes

        else:
            magnitudes = None

        # Check if the observation object has FOV beg/end flags
        if not hasattr(obs, 'fov_beg'):
            obs.fov_beg = None
        if not hasattr(obs, 'fov_end'):
            obs.fov_end = None

        # Check if the observation object has obs_id argument
        if not hasattr(obs, 'obs_id'):
            obs.obs_id = None

        # Check if the observation object as the comment entry
        if not hasattr(obs, 'comment'):
            obs.comment = ''

        ### ###


        self.infillTrajectory(meas1, meas2, obs.time_data, obs.lat, obs.lon, obs.ele, \
            station_id=obs.station_id, excluded_time=excluded_time, ignore_list=ignore_list, \
            magnitudes=magnitudes, fov_beg=obs.fov_beg, fov_end=obs.fov_end, obs_id=obs.obs_id, \
            comment=obs.comment, ignore_station=obs.ignore_station)



    def calcAllResiduals(self, state_vect, radiant_eci, observations):
        """ Calculate horizontal and vertical residuals for all observed points. 
            
            The residuals are calculated from the closest point on the line of sight to the point of the 
            radiant line.

        Arguments:
            state_vect: [ndarray] (x, y, z) ECI coordinates of the initial state vector (meters).
            radiant_eci: [ndarray] (x, y, z) components of the unit radiant direction vector.
            observations: [list] A list of ObservationPoints objects which hold measurements from individual
                stations.

        """

        # Go though observations from all stations
        for obs in observations:

            # Init empty lists for residuals
            obs.h_residuals = []
            obs.v_residuals = []

            # Go through all individual position measurement from each site
            for t, jd, stat, meas in zip(obs.time_data, obs.JD_data, obs.stat_eci_los, obs.meas_eci_los):

                # Calculate horizontal and vertical residuals
                hres, vres = calcSpatialResidual(self.jdt_ref, jd, state_vect, radiant_eci, stat, meas, \
                    gravity=self.gravity_correction, gravity_factor=self.gravity_factor, v0z=self.v0z)

                # Add residuals to the residual list
                obs.h_residuals.append(hres)
                obs.v_residuals.append(vres)

            # Convert residual lists to numpy arrays
            obs.h_residuals = np.array(obs.h_residuals)
            obs.v_residuals = np.array(obs.v_residuals)

            # Calculate RMSD of both residuals
            obs.h_res_rms = RMSD(obs.h_residuals[obs.ignore_list == 0])
            obs.v_res_rms = RMSD(obs.v_residuals[obs.ignore_list == 0])


            # Calculate the angular residuals from the radiant line, with the gravity drop taken care of
            obs.ang_res = angleBetweenSphericalCoords(obs.elev_data, obs.azim_data, obs.model_elev, \
                obs.model_azim)


            # Calculate the standard deviaton of angular residuals in radians, taking the ignored points into
            #   account
            if not obs.ignore_station:
                obs.ang_res_std = RMSD(obs.ang_res[obs.ignore_list == 0])

            else:
                # Compute RMSD for all points if the station is ignored
                obs.ang_res_std = RMSD(obs.ang_res)



    def calcVelocity(self, state_vect, radiant_eci, observations, weights, calc_res=False):
        """ Calculates point to point velocity for the given solution, as well as the average velocity 
            including all previous points up to the given point.


        Arguments:
            state_vect: [ndarray] (x, y, z) ECI coordinates of the initial state vector (meters).
            radiant_eci: [ndarray] (x, y, z) components of the unit radiant direction vector.
            observations: [list] A list of ObservationPoints objects which hold measurements from individual
                stations.
            weights: [list] A list of statistical weights for every station.

        Keyword arguments:
            calc_res: [bool] If True, the cost of lag residuals will be calculated. The timing offsets first 
                need to be calculated for this to work.

        """


        # Go through observations from all stations
        for obs in observations:

            # List of distances from the first trajectory point on the radiant line
            first_pt_distances = []

            # List of distances from the state vector
            state_vect_dist = []

            # Go through all individual position measurement from each site
            for i, (stat, meas) in enumerate(zip(obs.stat_eci_los, obs.meas_eci_los)):

                # Calculate closest points of approach (observed line of sight to radiant line)
                obs_cpa, rad_cpa, d = findClosestPoints(stat, meas, state_vect, radiant_eci)

                # Take the position of the first point as the reference point
                if i == 0:
                    ref_point = np.copy(rad_cpa)

                # Calculate the distance from the first observed point to the projected point on the radiant line
                dist = vectMag(ref_point - rad_cpa)
                
                first_pt_distances.append(dist)

                # Distance from the state vector to the projected point on the radiant line
                state_vect_dist.append(vectMag(state_vect - rad_cpa))


            # Convert the distances (length along the trail) into a numpy array
            obs.length = np.array(first_pt_distances)
            obs.state_vect_dist = np.array(state_vect_dist)


            ### Calculate average velocity including all points up to the given point ###
            velocities_prev_point = []
            for i, (t, l) in enumerate(zip(obs.time_data, obs.length)):

                # For the first 4 points compute the velocity using the first 4 points
                if i < 4:
                    time_part = obs.time_data[:4]
                    len_part = obs.length[:4]

                # Otherwise include all points up to the current point
                else:
                    time_part = obs.time_data[: i+1]
                    len_part = obs.length[: i+1]

                # If there are NaNs or infs, drop them
                filter_mask = np.logical_not(np.isnan(time_part) | np.isinf(time_part) | np.isnan(len_part) \
                    | np.isinf(len_part))

                time_part = time_part[filter_mask]
                len_part = len_part[filter_mask]

                if len(time_part) > 1:

                    # Fit a line through time vs. length data
                    try:
                        popt, _ = scipy.optimize.curve_fit(lineFunc, time_part, len_part)

                    # Check for this fit error, which happens extrememly rarely:
                    # RuntimeError: Optimal parameters not found: gtol=0.000000 is too small, func(x) is 
                    # orthogonal to the columns of the Jacobian to machine precision.
                    except RuntimeError:
                        print("A velocity fit failed with a RuntimeError, skipping this iteration.")
                        popt = [np.nan]

                    velocities_prev_point.append(popt[0])

                else:

                    # If there are no good points to estimate the velocity on, use NaN
                    velocities_prev_point.append(np.nan)



            obs.velocities_prev_point = np.array(velocities_prev_point)


            ### ###

            ### Length vs. time

            # plt.plot(obs.state_vect_dist, obs.time_data, marker='x', label=str(obs.station_id), zorder=3)

            ##########

            ### Calculate point to point velocities ###

            # Shift the radiant distances one element down (for difference calculation)
            dists_shifted = np.r_[0, obs.length][:-1]

            # Calculate distance differences from point to point (first is always 0)
            dists_diffs = obs.length - dists_shifted

            # Shift the time one element down (for difference calculation)
            time_shifted = np.r_[0, obs.time_data][:-1]

            # Calculate the time differences from point to point
            time_diffs = obs.time_data - time_shifted

            # Replace zeros in time by machine precision value to avoid division by zero errors
            time_diffs[time_diffs == 0] = np.finfo(np.float64).eps

            # Calculate velocity for every point
            obs.velocities = dists_diffs/time_diffs

            ### ###


        # plt.ylabel('Time (s)')
        # plt.xlabel('Distance from state vector (m)')

        # plt.gca().invert_yaxis()

        # plt.legend()
        # plt.grid()
        # plt.savefig('mc_time_offsets.' + self.plot_file_type, dpi=300)
        # plt.show()



        if calc_res:

            # Because the timing offsets have already been applied, the timing offsets are 0
            zero_timing_res = np.zeros(len(self.observations))

            # Calculate the timing offset between the meteor time vs. length
            
            if self.timing_res is None:
                self.timing_res = timingResiduals(zero_timing_res, self.observations, self.stations_time_dict, 
                                                  weights=weights)

            self.timing_stddev = timingResiduals(zero_timing_res, self.observations, self.stations_time_dict, 
                                                 weights=weights, ret_stddev=True)


    def calcAvgVelocityAboveHt(self, observations, bottom_ht, weights):
        """ Calculate the average velocity of all points above a given height.

        Arguments:
            observations: [list] A list of ObservationPoints objects which hold measurements from individual
                stations.
            bottom_ht: [float] Height above which points will be used to compute the average velocity (m).
            weights: [list] A list of statistical weights for every station.
    
        Return:
            (v_ht_avg, intercept): 
                v_ht_avg: [float] Average velocity above the given height (m/s).
                intercept: [float] Fit intercept (m).
        """

        # Maker sure weight values are OK
        weights = checkWeights(observations, weights)

        # Construct arrays of times vs. distance from state vector

        all_times = []
        all_state_vect_dists = []
        all_inv_weights = []

        for obs, w in zip(observations, weights):

            # Skip ignored stations
            if obs.ignore_station:
                continue


            # Skip stations with weight 0
            if w <= 0:
                continue


            for t, sv_dist, ht, ignore in zip(obs.time_data, obs.state_vect_dist, obs.model_ht, \
                obs.ignore_list):

                # Skip ignored points
                if ignore:
                    continue

                # Skip heights below the given height
                if ht < bottom_ht:
                    continue

                all_times.append(t)
                all_state_vect_dists.append(sv_dist)
                all_inv_weights.append(1.0/w)


        # If there are less than 4 points, don't estimate the initial velocity this way!
        if len(all_times) < 4:
            print('!!! Error, there are less than 4 points for velocity estimation above the given height of {:.2f} km!'.format(bottom_ht/1000))
            print('Using automated velocity estimation with the sliding fit...')
            return None, None

        # Fit a line through the time vs. state vector distance data
        line_params, _ = scipy.optimize.curve_fit(lineFunc, all_times, all_state_vect_dists, \
            sigma=all_inv_weights)

        return line_params



    def calcLag(self, observations, velocity_fit=None):
        """ Calculate lag by fitting a line to the first part of the points and subtracting the line from the 
            length along the trail.

        Arguments:
            observations: [list] A list of ObservationPoints objects which hold measurements from individual
                stations.

        Keyword arguments:
            velocity_fit: [tuple of float] Initial velocity and fit intercept (m/s and m). None by defualt.

        """

        # Go through observations from all stations
        for obs in observations:


            if velocity_fit is None:

                # Fit a line to the first part of the points
                init_part_size = int(self.v_init_part*len(obs.time_data))

                # If the size is smaller than 4 points, take all point
                if init_part_size < 4:
                    init_part_size = len(obs.time_data)

                # Cut the length and time to the first quarter
                quart_length = obs.length[:init_part_size]
                quart_time = obs.time_data[:init_part_size]

                # Fit a line to the data, estimate the velocity
                try:
                    obs.lag_line, _ = scipy.optimize.curve_fit(lineFunc, quart_time, quart_length)

                # Handle this error:
                # RuntimeError: Optimal parameters not found: gtol=0.000000 is too small, func(x) is orthogonal to the columns of
                #   the Jacobian to machine precision.
                except RuntimeError:
                    obs.lag_line = [0, 0]

                # Calculate lag
                obs.lag = obs.length - lineFunc(obs.time_data, *obs.lag_line)

            else:
                
                obs.lag_line = list(velocity_fit)

                # Calculate lag
                obs.lag = obs.state_vect_dist - lineFunc(obs.time_data, *obs.lag_line)


            # Initial velocity is the slope of the fitted line
            obs.v_init = obs.lag_line[0]            



    def fitJacchiaLag(self, observations):
        """ Fit an exponential model proposed by Jacchia (1955) to the lag. """

        # Go through observations from all stations and do a per station fit
        for obs in observations:

            # Initial parameters
            p0 = np.zeros(2)

            try:
                obs.jacchia_fit, _ = scipy.optimize.curve_fit(jacchiaLagFunc, obs.time_data, obs.lag, p0=p0)

            # If the maximum number of iterations have been reached, skip Jacchia fitting
            except RuntimeError:
                obs.jacchia_fit = p0

            # Force the parameters to be positive
            obs.jacchia_fit = np.abs(obs.jacchia_fit)

            if self.verbose:
                print('Jacchia fit params for station:', obs.station_id, ':', obs.jacchia_fit)


        # Get the time and lag points from all sites
        time_all = np.hstack([obs.time_data[obs.ignore_list == 0] for obs in self.observations \
            if not obs.ignore_station])
        lag_all = np.hstack([obs.lag[obs.ignore_list == 0] for obs in self.observations \
            if not obs.ignore_station])
        time_lag = np.c_[time_all, lag_all]

        # Sort by time
        time_lag = time_lag[time_lag[:, 0].argsort()]

        # Unpack all data points sorted by time
        time_all, lag_all = time_lag.T

        # Do a Jacchia function fit on the collective lag
        p0 = np.zeros(2)

        try:
            jacchia_fit, _ = scipy.optimize.curve_fit(jacchiaLagFunc, time_all, lag_all, p0=p0)

        # If the maximum number of iterations have been reached, skip Jacchia fitting
        except RuntimeError:
            jacchia_fit = p0


        return jacchia_fit



    def estimateTimingAndVelocity(self, observations, weights, estimate_timing_vel=True):
        """ Estimates time offsets between the stations by matching time vs. distance from state vector. 
            The initial velocity is calculated by ineratively fitting a line from the beginning to 20% of the 
            total trajectory, and up to the 80% of the total trajectory. The fit with the lowest standard
            deviation is chosen to represent the initial velocity.

        Arguments:
            observations: [list] A list of ObservationPoints objects which hold measurements from individual
                stations.
            weights: [list] A list of statistical weights for every station.

        Keyword arguments:
            estimate_timing_vel: [bool] If True (default), the time differences and the velocity will be 
                estimated, otherwise the velocity will be estimated as the medial velocity.

        Return:
            (fit_success, velocity_fit, v_init_mini, time_diffs, observations): [tuple]
                fit_success: [bool] True if timing minimization was successful, False otherwise.
                velocity_fit: [tuple] (slope, intercept) tuple of a line fit on the time vs. length data.
                v_init_mini: [float] Estimated initial velocity in m/s.
                time_diffs: [ndarray] Estimated time offsets from individual stations.
                observations: [list] A list of ObservationPoints objects which hold measurements from 
                    individual stations. These objects are modified during timing estimations.

        """

        # Take the initial velocity as the median velocity between all sites
        v_init_list = np.array([obs.v_init for obs in observations if obs.v_init is not None])
        v_init = np.median(v_init_list)
        vel_stddev = 0

        # Timing differences which will be calculated
        time_diffs = np.zeros(len(observations))

        if not estimate_timing_vel:
            return True, np.zeros(2), v_init, 0, time_diffs, observations

        # Run timing offset estimation if it needs to be done
        if estimate_timing_vel:


            # Make a dictionary of station IDs and the time offset estimation status
            # - if the time is fixed, a number is given
            # - if the time is to be estimated, True is set
            self.stations_time_dict = collections.OrderedDict()
            station_list = [str(obs.station_id) for obs in observations]
            for obs in observations:
                if str(obs.station_id) in self.fixed_time_offsets:
                    self.stations_time_dict[str(obs.station_id)] = self.fixed_time_offsets[str(obs.station_id)]
                else:
                    self.stations_time_dict[str(obs.station_id)] = True

            # If no fixed times are given, set the station with the longest track as the reference station
            #   (time difference = 0)
            if len(self.fixed_time_offsets) == 0:
                obs_points = [obs.kmeas for obs in observations]
                ref_index = obs_points.index(max(obs_points))
                self.stations_time_dict[station_list[ref_index]] = 0
                
            
            # Generate an initial guess for stations which have no fixed time
            p0 = np.zeros(len([val for val in self.stations_time_dict.values() if val is True]))
            

            if self.verbose:
                print('Initial function evaluation:', timingResiduals(p0, observations, 
                                                                      self.stations_time_dict, 
                                                                      weights=weights))


            # Set bounds for timing to +/- given maximum time offset
            bounds = []
            for i in range(len(p0)):
                bounds.append([-self.max_toffset, self.max_toffset])


            ### Try different methods of optimization until it is successful ##

            # If there are more than 5 stations, use the advanced L-BFGS-B method by default
            if len(self.observations) >= 5:
                methods = [None]
                maxiter_list = [15000]

            else:
                # If there are less than 5, try faster methods first
                methods = ['SLSQP', 'TNC', None]
                maxiter_list = [1000, None, 15000]

            # Try different methods to minimize timing residuals
            for opt_method, maxiter in zip(methods, maxiter_list):

                # Run the minimization of residuals between all stations
                timing_mini = scipy.optimize.minimize(timingResiduals, p0, args=(observations, \
                    self.stations_time_dict, weights), bounds=bounds, method=opt_method, 
                    options={'maxiter': maxiter}, tol=1e-12)

                # Stop trying methods if this one was successful
                if timing_mini.success:

                    # Set the final value of the timing residual
                    self.timing_res = timing_mini.fun

                    if self.verbose:
                        print('Successful timing optimization with', opt_method)
                        print("Final function evaluation:", timing_mini.fun)

                    break

                else:
                    print('Unsuccessful timing optimization with', opt_method)

            ### ###

            if not timing_mini.success:

                print('Timing difference and initial velocity minimization failed with the message:')
                print(timing_mini.message)
                print('Try increasing the range of time offsets!')
                v_init_mini = v_init

                velocity_fit = np.zeros(2)
                vel_stddev = 0
                v_init_mini = 0


        # Check if the velocity should be estimated
        estimate_velocity = False
        timing_minimization_successful = False
        if not estimate_timing_vel:
            estimate_velocity = True
            timing_minimization_successful = True
        else:
            if timing_mini.success:
                estimate_velocity = True
                timing_minimization_successful = True

        # If the minimization was successful, apply the time corrections
        if estimate_velocity:

            stat_count = 0
            for i, obs in enumerate(observations):

                # Check the station timing dictionary to see if the station is fixed
                stat_status = self.stations_time_dict[str(obs.station_id)]

                # If the station has a fixed time offset, read it
                if not isinstance(stat_status, bool):
                    t_diff = stat_status

                # Otherwise read the estimated offset
                else:
                    t_diff = timing_mini.x[stat_count]
                    stat_count += 1


                if self.verbose:
                    print('STATION ' + str(obs.station_id) + ' TIME OFFSET = ' + str(t_diff) + ' s')

                # Skip NaN and inf time offsets
                if np.isnan(t_diff) or np.isinf(t_diff):
                    continue

                # Apply the time shift to original time data
                obs.time_data = obs.time_data + t_diff

                # Apply the time shift to the excluded time
                if obs.excluded_time is not None:
                    obs.excluded_time = [ex_time + t_diff for ex_time in obs.excluded_time]

                # Add the final time difference of the site to the list
                time_diffs[i] = t_diff



            # Add in time and distance points, excluding the ignored points
            times = []
            state_vect_dist = []
            weight_list = []
            for obs, wt in zip(observations, weights):

                # Skip ignored stations
                if obs.ignore_station:
                    continue

                times.append(obs.time_data[obs.ignore_list == 0])
                state_vect_dist.append(obs.state_vect_dist[obs.ignore_list == 0])
                weight_list.append(np.zeros_like(obs.time_data[obs.ignore_list == 0]) + wt)

            times = np.concatenate(times).ravel()
            state_vect_dist = np.concatenate(state_vect_dist).ravel()
            weight_list = np.concatenate(weight_list).ravel()

            # Sort points by time
            time_sort_ind = times.argsort()
            times = times[time_sort_ind]
            state_vect_dist = state_vect_dist[time_sort_ind]
            weight_list = weight_list[time_sort_ind]


            stddev_list = []

            # Calculate the velocity on different initial portions of the trajectory

            # Find the best fit by starting from the first few beginning points
            for part_beg in range(4):

                # Find the best fit on different portions of the trajectory
                for part in np.arange(self.v_init_part, 0.8, 0.05):

                    # Get the index of the end of the first portion of points
                    part_end = int(part*len(times))

                    # Make sure there are at least 4 points per every station
                    if (part_end - part_beg) < 4*numStationsNotIgnored(observations):
                        part_end = part_beg + 4*numStationsNotIgnored(observations)


                    # Make sure the end index is not larger than the meteor
                    if part_end >= len(times):
                        part_end = len(times) - 1


                    # Select only the first part of all points
                    times_part = times[part_beg:part_end]
                    state_vect_dist_part = state_vect_dist[part_beg:part_end]
                    weights_list_path = weight_list[part_beg:part_end]

                    # Fit a line to time vs. state_vect_dist
                    fit_params = scipy.optimize.least_squares(lineFuncLS, [v_init, 1], args=(times_part, \
                        state_vect_dist_part, weights_list_path), loss='soft_l1')
                    velocity_fit = fit_params.x

                    ### Compute the standard deviation of the velocity fit
                    
                    jac = fit_params.jac
                    jac_dot = jac.T.dot(jac)

                    # Make sure the Jacobian matrix is not singular
                    if np.linalg.det(jac_dot) == 0:
                        velocity_stddev = 0
                    else:
                        vel_cov = np.linalg.inv(jac_dot)
                        velocity_stddev = np.sqrt(np.diagonal(vel_cov))[0]

                    ###

                    # Calculate the lag and fit a line to it
                    lag_temp = state_vect_dist - lineFunc(times, *velocity_fit)
                    lag_fit = scipy.optimize.least_squares(lineFuncLS, np.ones(2), args=(times, lag_temp, \
                        weight_list), loss='soft_l1')
                    lag_fit = lag_fit.x

                    # Add the point to the considered list only if the lag has a negative trend, or a trend
                    #   that is not *too* positive, about 100 m per second is the limit
                    if lag_fit[0] <= 100:

                        # Calculate the standard deviation of the line fit and add it to the list of solutions
                        line_stddev = RMSD(state_vect_dist_part - lineFunc(times_part, *velocity_fit), \
                            weights=weights_list_path)
                        stddev_list.append([line_stddev, velocity_fit, velocity_stddev])


            # stddev_arr = np.array([std[0] for std in stddev_list])

            # plt.plot(range(len(stddev_arr)), stddev_arr, label='line')

            # plt.legend()
            # plt.show()



            # If no lags were negative (meaning all fits were bad), use the initially estimated initial 
            # velocity
            if not stddev_list:

                v_init_mini = v_init

                # Redo the lag fit, but with fixed velocity
                vel_intercept, vel_cov = scipy.optimize.curve_fit(lambda x, intercept: lineFunc(x, v_init_mini, \
                    intercept), times, state_vect_dist, p0=[0])

                # Compute the fit standard deviation
                vel_stddev = np.sqrt(np.diagonal(vel_cov))[0]

                # Construct a velocity fit vector
                velocity_fit = [v_init_mini, vel_intercept[0]]


            else:

                # Take the velocity fit with the minimum line standard deviation
                stddev_min_ind = np.argmin([std[0] for std in stddev_list])
                velocity_fit = stddev_list[stddev_min_ind][1]
                vel_stddev = stddev_list[stddev_min_ind][2]

                # Make sure the velocity is positive
                v_init_mini = np.abs(velocity_fit[0])

                # Calculate the lag for every site
                for obs in observations:
                    obs.lag = obs.state_vect_dist - lineFunc(obs.time_data, *velocity_fit)



            if self.verbose:
                print('ESTIMATED Vinit: {:.2f} +/- {:.2f} m/s'.format(v_init_mini, vel_stddev))

            


        return timing_minimization_successful, velocity_fit, v_init_mini, vel_stddev, time_diffs, observations




    def calcLLA(self, state_vect, radiant_eci, observations):
        """ Calculate latitude, longitude and altitude of every point on the observer's line of sight, 
            which is closest to the radiant line.

        Arguments:
            state_vect: [ndarray] (x, y, z) ECI coordinates of the initial state vector (meters).
            radiant_eci: [ndarray] (x, y, z) components of the unit radiant direction vector.
            observations: [list] A list of ObservationPoints objects which hold measurements from individual
                stations.

        """

        ### Compute parameters for gravity drop ###

        # Determine the first time
        t0 = min([obs.time_data[0] for obs in observations])

        # Determine the largest distance from the centre of the Earth and use it as the beginning point
        eci_list = []
        for obs in observations:
        
            # Calculate closest points of approach (observed line of sight to radiant line)
            obs_cpa, rad_cpa, _ = findClosestPoints(obs.stat_eci_los[0], obs.meas_eci_los[0], state_vect, \
                radiant_eci)

            eci_list.append(rad_cpa)

        # Find the largest distance from the centre of the Earth
        max_dist_indx = np.argmax([vectMag(r) for r in eci_list])

        # Get ECI coordinates of the largest distance and the distance itself
        eci0 = eci_list[max_dist_indx]
        r0 = vectMag(eci0)

        
        ### Compute the apparent zenith angle ###
        # Radiant should be calculated from radiant_eci, not state_vect_mini, which is always a near 
        # vertical ##

        # Compute the apparent radiant
        ra_a, dec_a = eci2RaDec(radiant_eci)

        # Compute alt/az of the apparent radiant
        lat_0, lon_0, _ = cartesian2Geo(self.jdt_ref, *eci0)
        _, alt_a = raDec2AltAz(ra_a, dec_a, self.jdt_ref, lat_0, lon_0)

        # Compute the apparent zenith angle
        zc = np.pi/2 - alt_a

        ####

            
        # Compute the vertical component of the velocity if the orbit was already computed
        self.v0z = -self.v_init*np.cos(zc)

        ###########################################


        # Go through all observations from all stations
        for obs in observations:

            # Init LLA arrays
            obs.meas_lat = np.zeros_like(obs.time_data)
            obs.meas_lon = np.zeros_like(obs.time_data)
            obs.meas_ht = np.zeros_like(obs.time_data)
            obs.meas_range = np.zeros_like(obs.time_data)

            obs.model_lat = np.zeros_like(obs.time_data)
            obs.model_lon = np.zeros_like(obs.time_data)
            obs.model_ht = np.zeros_like(obs.time_data)
            obs.model_range = np.zeros_like(obs.time_data)


            # Go through all individual position measurement from each site
            for i, (t, stat, meas) in enumerate(zip(obs.time_data, obs.stat_eci_los, obs.meas_eci_los)):

                # Calculate closest points of approach (observed line of sight to radiant line)
                obs_cpa, rad_cpa, d = findClosestPoints(stat, meas, state_vect, radiant_eci)


                ### Take the gravity drop into account ### 
                if self.gravity_correction:

                    # Calculate the time in seconds from the beginning of the meteor
                    t_rel = t - t0

                    # Apply the gravity drop
                    rad_cpa_grav = applyGravityDrop(rad_cpa, t_rel, r0, self.gravity_factor, self.v0z)

                    # Re-do the vector points of closest approach. This is really important!
                    obs_cpa, rad_cpa, d = findClosestPoints(stat, meas, rad_cpa_grav, radiant_eci)
                

                # Calculate the range to the observed CPA
                r_meas = vectMag(obs_cpa - stat)

                # Calculate the coordinates of the observed CPA
                lat_meas, lon_meas, ele_meas = cartesian2Geo(obs.JD_data[i], *obs_cpa)

                obs.meas_lat[i] = lat_meas
                obs.meas_lon[i] = lon_meas
                obs.meas_ht[i] = ele_meas
                obs.meas_range[i] = r_meas


                # Calculate the range to the radiant CPA
                r_model = vectMag(rad_cpa - stat)

                # Calculate the coordinates of the observed CPA
                lat_model, lon_model, ele_model = cartesian2Geo(obs.JD_data[i], *rad_cpa)

                obs.model_lat[i] = lat_model
                obs.model_lon[i] = lon_model
                obs.model_ht[i] = ele_model
                obs.model_range[i] = r_model


            # If the whole station is not ignored
            if not obs.ignore_station:

                # Set the coordinates of the first point on the trajectory, taking the ignored points into account
                obs.rbeg_lat = obs.model_lat[obs.ignore_list == 0][0]
                obs.rbeg_lon = obs.model_lon[obs.ignore_list == 0][0]
                obs.rbeg_ele = obs.model_ht[obs.ignore_list == 0][0]
                obs.rbeg_jd = obs.JD_data[obs.ignore_list == 0][0]

                # Set the coordinates of the last point on the trajectory, taking the ignored points into account
                obs.rend_lat = obs.model_lat[obs.ignore_list == 0][-1]
                obs.rend_lon = obs.model_lon[obs.ignore_list == 0][-1]
                obs.rend_ele = obs.model_ht[obs.ignore_list == 0][-1]
                obs.rend_jd = obs.JD_data[obs.ignore_list == 0][-1]

                # Determine index the lowest point on the trajectory
                htmin_index = np.argmin(obs.model_ht[obs.ignore_list == 0])

                # Set the coordinates of the lowest point on the trajectory, taking the ignored points into account
                obs.htmin_lat = obs.model_lat[obs.ignore_list == 0][htmin_index]
                obs.htmin_lon = obs.model_lon[obs.ignore_list == 0][htmin_index]
                obs.htmin_ele = obs.model_ht[obs.ignore_list == 0][htmin_index]
                obs.htmin_jd = obs.JD_data[obs.ignore_list == 0][htmin_index]
                

            # If the station is completely ignored, compute the coordinates including all points
            else:

                # Set the coordinates of the first point on the trajectory, taking the ignored points into account
                obs.rbeg_lat = obs.model_lat[0]
                obs.rbeg_lon = obs.model_lon[0]
                obs.rbeg_ele = obs.model_ht[0]
                obs.rbeg_jd = obs.JD_data[0]

                # Set the coordinates of the last point on the trajectory, taking the ignored points into account
                obs.rend_lat = obs.model_lat[-1]
                obs.rend_lon = obs.model_lon[-1]
                obs.rend_ele = obs.model_ht[-1]
                obs.rend_jd = obs.JD_data[-1]

                # Determine index the lowest point on the trajectory
                htmin_index = np.argmin(obs.model_ht)

                # Set the coordinates of the lowest point on the trajectory, taking the ignored points into account
                obs.htmin_lat = obs.model_lat[htmin_index]
                obs.htmin_lon = obs.model_lon[htmin_index]
                obs.htmin_ele = obs.model_ht[htmin_index]
                obs.htmin_jd = obs.JD_data[htmin_index]



        # Make a list of observations without any ignored stations in them
        nonignored_observations = [obs for obs in self.observations if not obs.ignore_station]

        # Find the beginning height with the lowest length
        min_svd_list = [np.min(obs.state_vect_dist) for obs in nonignored_observations]
        first_begin = min_svd_list.index(min(min_svd_list))

        # Set the coordinates of the height point as the first point
        self.rbeg_lat = nonignored_observations[first_begin].rbeg_lat
        self.rbeg_lon = nonignored_observations[first_begin].rbeg_lon
        self.rbeg_ele = nonignored_observations[first_begin].rbeg_ele
        self.rbeg_jd = nonignored_observations[first_begin].rbeg_jd

        # Compute the begin height in WGS84
        self.rbeg_ele_wgs84 = wmpl.Utils.GeoidHeightEGM96.mslToWGS84Height(self.rbeg_lat, self.rbeg_lon, self.rbeg_ele)


        # Find the ending height with the largest length
        max_svd_list = [np.max(obs.state_vect_dist) for obs in nonignored_observations]
        last_end = max_svd_list.index(max(max_svd_list))

        # Set coordinates of the lowest point as the last point
        self.rend_lat = nonignored_observations[last_end].rend_lat
        self.rend_lon = nonignored_observations[last_end].rend_lon
        self.rend_ele = nonignored_observations[last_end].rend_ele
        self.rend_jd = nonignored_observations[last_end].rend_jd

        # Compute the end height in WGS84
        self.rend_ele_wgs84 = wmpl.Utils.GeoidHeightEGM96.mslToWGS84Height(self.rend_lat, self.rend_lon, self.rend_ele)


        # Find the lowest point on the trajectory
        min_ht_list = [obs.htmin_ele for obs in nonignored_observations]
        self.htmin_lat = nonignored_observations[np.argmin(min_ht_list)].htmin_lat
        self.htmin_lon = nonignored_observations[np.argmin(min_ht_list)].htmin_lon
        self.htmin_ele = nonignored_observations[np.argmin(min_ht_list)].htmin_ele
        self.htmin_jd = nonignored_observations[np.argmin(min_ht_list)].htmin_jd

        # Compute the lowest height in WGS84
        self.htmin_ele_wgs84 = wmpl.Utils.GeoidHeightEGM96.mslToWGS84Height(self.htmin_lat, self.htmin_lon, self.htmin_ele)



    def calcECIEqAltAz(self, state_vect, radiant_eci, observations):
        """ Calculate ECI coordinates of both CPAs (observed and radiant), equatorial and alt-az coordinates 
            of CPA positions on the radiant line. 

        Arguments:
            state_vect: [ndarray] (x, y, z) ECI coordinates of the initial state vector (meters).
            radiant_eci: [ndarray] (x, y, z) components of the unit radiant direction vector.
            observations: [list] A list of ObservationPoints objects which hold measurements from individual
                stations.

        """

        ### Compute parameters for gravity drop ###

        # Determine the first time of observation
        t0 = min([obs.time_data[0] for obs in observations])

        # Determine the largest distance from the centre of the Earth and use it as the beginning point
        eci_list = []
        for obs in observations:
        
            # Calculate closest points of approach (observed line of sight to radiant line)
            _, rad_cpa, _ = findClosestPoints(obs.stat_eci_los[0], obs.meas_eci_los[0], state_vect, \
                radiant_eci)

            eci_list.append(rad_cpa)

        # Find the largest distance from the centre of the Earth
        max_dist_indx = np.argmax([vectMag(r) for r in eci_list])

        # Get ECI coordinates of the largest distance and the distance itself
        eci0 = eci_list[max_dist_indx]
        r0 = vectMag(eci0)

        
        ### Compute the apparent zenith angle ###

        # Compute the apparent radiant
        ra_a, dec_a = eci2RaDec(radiant_eci)

        # Compute alt/az of the apparent radiant
        lat_0, lon_0, _ = cartesian2Geo(self.jdt_ref, *eci0)
        _, alt_a = raDec2AltAz(ra_a, dec_a, self.jdt_ref, lat_0, lon_0)

        # Compute the apparent zenith angle
        zc = np.pi/2 - alt_a
                 
        # Compute the vertical component of the velocity if the orbit was already computed
        self.v0z = -self.v_init*np.cos(zc)

        ####

        # Go through observations from all stations
        for obs in observations:

            # Init array for modelled ECI positons
            obs.model_eci = []

            # Init array for modelled RA, Dec positions
            obs.model_ra = np.zeros_like(obs.time_data)
            obs.model_dec = np.zeros_like(obs.time_data)

            # Init arrays for modelled alt, az
            obs.model_azim = np.zeros_like(obs.time_data)
            obs.model_elev = np.zeros_like(obs.time_data)


            # Go through all individual position measurement from each site
            for i, (t, jd, stat, meas) in enumerate(zip(obs.time_data, obs.JD_data, obs.stat_eci_los, \
                obs.meas_eci_los)):

                # Calculate closest points of approach (observed line of sight to radiant line)
                _, rad_cpa, _ = findClosestPoints(stat, meas, state_vect, radiant_eci)

                ### Take the gravity drop into account ### 

                if self.gravity_correction:

                    # Calculate the time in seconds from the beginning of the meteor
                    t_rel = t - t0

                    # Apply the gravity drop
                    rad_cpa_grav = applyGravityDrop(rad_cpa, t_rel, r0, self.gravity_factor, self.v0z)

                    # Re-do find closest points after gravity drop. This is really important!
                    # The algorithm doesn't care which trajectory point is used to construct the line for the fit,
                    # but it MUST be gravity corrected.
                    _, rad_cpa, _ = findClosestPoints(stat, meas, rad_cpa_grav, radiant_eci)
                


                # Set the ECI position of the CPA on the radiant line, as seen by this observer
                obs.model_eci.append(rad_cpa)

                # Calculate the right ascension and declination of the modelled point from the observer's 
                # point of view
                stat_rad_eci = rad_cpa - stat
                model_ra, model_dec = eci2RaDec(stat_rad_eci)

                obs.model_ra[i] = model_ra
                obs.model_dec[i] = model_dec

                # Calculate the azimuth and elevation of the modelled point from the observer's point of view
                model_azim, model_elev = raDec2AltAz(model_ra, model_dec, jd, obs.lat, obs.lon)

                obs.model_azim[i] = model_azim
                obs.model_elev[i] = model_elev


            obs.model_eci = np.array(obs.model_eci)


            ### Assign model_fit1, model_fit2, so they are in the same format as the input meas1, meas2 data
            ######################################################################################################

            # If inputs were RA and Dec
            if self.meastype == 1:

                obs.model_fit1 = obs.model_ra
                obs.model_fit2 = obs.model_dec

            # If inputs were azimuth +east of due north, and elevation angle
            elif self.meastype == 2:

                obs.model_fit1 = obs.model_azim
                obs.model_fit2 = obs.model_elev

            # If inputs were azimuth +west of due south, and zenith angle
            elif self.meastype == 3:

                obs.model_fit1 = (obs.model_azim + np.pi)%(2*np.pi)
                obs.model_fit2 = np.pi/2.0 - obs.model_elev

            # If input were azimuth +north of due east, and zenith angle
            elif self.meastype == 4:

                obs.model_fit1 = (np.pi/2.0 - obs.model_azim)%(2*np.pi)
                obs.model_fit2 = np.pi/2.0 - obs.model_elev

            ######################################################################################################



    def calcAverages(self, observations):
        """ Calculate the average velocity, the average ECI position of the trajectory and the average 
            Julian date of the trajectory.

        Arguments:
            observations: [list] A list of ObservationPoints objects which hold measurements from individual
                stations.

        Return:
            (v_avg, eci_avg, jd_avg): [tuple]
                v_avg: [float] Average velocity of the meteor in m/s.
                eci_avg: [ndarray] (x, y, z) ECI coordinates of the average point on the trajectory (meters).
                jd_avg: [float] Julian date of the average time of the trajectory.

        """

        v_sum = 0
        eci_sum = np.zeros(3)
        jd_min = np.inf
        jd_max = -np.inf
        meas_sum = 0

        count = 0

        # Go through all observations
        for obs in observations:

            # Skip ignored stations
            if obs.ignore_station:
                continue

            # Calculate the average velocity, ignoring ignored points
            meteor_duration = obs.time_data[obs.ignore_list == 0][-1] - obs.time_data[obs.ignore_list == 0][0]
            meteor_length = vectMag(obs.model_eci[obs.ignore_list == 0][-1] \
                - obs.model_eci[obs.ignore_list == 0][0])

            # Calculate the average velocity
            v_avg = meteor_length/meteor_duration

            v_sum += v_avg
            eci_sum += np.sum(obs.model_eci[obs.ignore_list == 0], axis=0)
            
            jd_min = min(jd_min, np.min(obs.JD_data[obs.ignore_list == 0]))
            jd_max = max(jd_max, np.max(obs.JD_data[obs.ignore_list == 0]))

            # Add in the total number of used points
            meas_sum += len(obs.time_data[obs.ignore_list == 0])

            count += 1


        # Average velocity across all stations
        v_avg = v_sum/count

        # Average ECI across all stations
        eci_avg = eci_sum/meas_sum

        # Average Julian date
        jd_avg = (jd_min + jd_max)/2

        
        return v_avg, eci_avg, jd_avg



    def calcAbsMagnitudes(self):
        """ Compute absolute magnitudes (apparent magnitude at 100 km) after trajectory estimation. """

        # Go through observations from all stations
        for obs in self.observations:

            # Check if the apparent magnitudes were given
            if obs.magnitudes is not None:

                abs_magnitudes = []
                for i, app_mag in enumerate(obs.magnitudes):

                    if app_mag is not None:
                        
                        # Compute absolute magntiude (apparent magnitude at 100 km)
                        abs_mag = app_mag + 5*np.log10(100000/obs.model_range[i])

                    else:
                        abs_mag = None

                    abs_magnitudes.append(abs_mag)


                obs.absolute_magnitudes = np.array(abs_magnitudes)


            else:
                obs.absolute_magnitudes = None



    def dumpMeasurements(self, dir_path, file_name):
        """ Writes the initialized measurements in a MATLAB format text file."""

        with open(os.path.join(dir_path, file_name), 'w') as f:

            for i, obs in enumerate(sorted(self.observations, key=lambda x:x.rbeg_ele, reverse=True)):

                # Write site coordinates
                f.write('m->longitude[' + str(i) + '] = ' + str(obs.lon) + ';\n')
                f.write('m->latitude[' + str(i) + '] = ' + str(obs.lat) + ';\n')
                f.write('m->heightkm[' + str(i) + '] = ' + str(obs.ele/1000) + ';\n\n')

                # Construct an measurement matrix (time, elevation, azimuth) - meastype 2
                meas_matr = np.c_[obs.time_data, np.degrees(obs.elev_data), np.degrees(obs.azim_data)]

                f.write('double ' + chr(97 + i) + '[' + str(len(meas_matr)) + '][3] = {\n')
                for j, row in enumerate(meas_matr):
                    suffix = ','
                    if j == len(meas_matr) - 1:
                        suffix = '};\n'
                    
                    f.write(', '.join(row.astype(str)) + suffix + '\n')


            yyyy, MM, DD, hh, mm, ss, ms = jd2Date(self.jdt_ref)
            ss = ss + ms/1000

            date_formatted = ', '.join(map(str, [yyyy, MM, DD, hh, mm, ss]))
            f.write('m->jdt_ref = JulianDate( ' + date_formatted + ');\n')
        
        print('Measurements dumped into ', os.path.join(dir_path, file_name))



    def toJson(self):
        """ Convert the Trajectory object to a JSON string. """

        # Get a list of builtin types
        try :
            import __builtin__
            builtin_types = [t for t in __builtin__.__dict__.itervalues() if isinstance(t, type)]
        except: 
            # Python 3.x
            import builtins
            builtin_types = [getattr(builtins, d) for d in dir(builtins) if isinstance(getattr(builtins, d), type)]
            


        def _convertDict(d):
            """ Convert the given object dictionary to JSON-compatible format. """

            d = copy.deepcopy(d)

            d_new = {}

            for key in d:

                # Set the old value to the new dictionary
                d_new[key] = d[key]

                # Recursively convert all dictionaries
                if isinstance(d[key], dict):
                    d_new[key] = _convertDict(d[key])

                # Recursively convert items in lists
                if isinstance(d[key], list):

                    # Skip empty lists
                    if len(d[key]) == 0:
                        continue

                    # Remove the old list
                    del d_new[key]

                    # Convert the list to a dictionary
                    d_tmp = {i: item for (i, item) in enumerate(d[key])}

                    # Run the convert procedure
                    d_tmp = _convertDict(d_tmp)

                    # Unpack the dictionary to a list
                    index_list = []
                    value_list = []
                    for k in d_tmp:
                        index_list.append(k)
                        value_list.append(d_tmp[k])

                    # Sort value list by index
                    value_list = [x for _, x in sorted(zip(index_list, value_list))]

                    d_new[key] = value_list


                # Skip None types
                elif d[key] is None:
                    continue

                # Convert datetime objects to strings
                elif isinstance(d[key], datetime.datetime):
                    d_new[key] = str(d[key])

                # Convert numpy arrays to lists
                elif isinstance(d[key], np.ndarray):
                    d_new[key] = d[key].tolist()

                # Convert numpy types to float
                elif type(d[key]).__module__ == np.__name__:
                    d_new[key] = float(d[key])


                # Recursively convert all non-builtin types
                elif type(d[key]) not in builtin_types:

                    # Get the name of the class
                    class_name = type(d[key]).__name__
                    key_name = class_name

                    # Handle class-specific things
                    if class_name == "ObservedPoints":
                        key_name += "." + d[key].station_id

                    elif class_name == "PlaneIntersection":
                        key_name += "." + d[key].obs1.station_id + "_" + d[key].obs2.station_id
                        del d[key].obs1
                        del d[key].obs2

                    # Remove a list of trajectoryes in the uncertainties object
                    elif class_name == "MCUncertainties":
                        d[key].mc_traj_list = None


                    # Assign the converted dictionary to the given attribute name
                    del d_new[key]
                    d_new[key] = {key_name: _convertDict(d[key].__dict__)}
                    


            return d_new



        traj = copy.deepcopy(self)

        # Remove noise-added observations
        if hasattr(traj, "obs_noisy"):
            del traj.obs_noisy

        # Delete duplicate misspelt attribute
        if hasattr(traj, "uncertanties"):
            del traj.uncertanties

        # Convert the trajectory object's attributes to JSON-compatible format
        traj_dict = _convertDict(traj.__dict__)

        # Convert the trajectory object to JSON
        out_str = json.dumps(traj_dict, indent=4, sort_keys=False)


        return out_str


    def saveReport(self, dir_path, file_name, uncertainties=None, verbose=True, save_results=True):
        """ Save the trajectory estimation report to file. 
    
        Arguments:
            dir_path: [str] Path to the directory where the report will be saved.
            file_name: [str] Name of the report time.

        Keyword arguments:
            uncertainties: [MCUncertainties object] Object contaning uncertainties of every parameter.
            verbose: [bool] Print the report to the screen. True by default.
            save_results: [bool] If True, the results will be saved to a file.
        """


        def _uncer(str_format, std_name, multi=1.0, deg=False):
            """ Internal function. Returns the formatted uncertanty, if the uncertanty is given. If not,
                it returns nothing. 

            Arguments:
                str_format: [str] String format for the unceertanty.
                std_name: [str] Name of the uncertanty attribute, e.g. if it is 'x', then the uncertanty is 
                    stored in uncertainties.x.
        
            Keyword arguments:
                multi: [float] Uncertanty multiplier. 1.0 by default. This is used to scale the uncertanty to
                    different units (e.g. from m/s to km/s).
                deg: [bool] Converet radians to degrees if True. False by default.
                """

            if deg:
                multi *= np.degrees(1.0)

            if uncertainties is not None:

                # Construct symmetrical 1 sigma uncertainty
                ret_str = " +/- " + str_format.format(getattr(uncertainties, std_name)*multi)

                # Add confidence interval if available
                if hasattr(uncertainties, std_name + "_ci"):
                    ci_l, ci_u = np.array(getattr(uncertainties, std_name + "_ci"))*multi
                    ret_str += ", [{:s}, {:s}]".format(str_format.format(ci_l), str_format.format(ci_u))

                return ret_str

            else:
                return ''


        # Format longitude in the -180 to 180 deg range
        _formatLongitude = lambda x: (x + np.pi)%(2*np.pi) - np.pi

        
        out_str = ''

        out_str += 'Input measurement type: '

        # Write out measurement type
        if self.meastype == 1:
            out_str += 'Right Ascension for meas1, Declination for meas2, epoch of date\n'

        elif self.meastype == 2:
            out_str += 'Azimuth +east of due north for meas1, Elevation angle above the horizon for meas2\n'

        elif self.meastype == 3:
            out_str += 'Azimuth +west of due south for meas1, Zenith angle for meas2\n'

        elif self.meastype == 4:
            out_str += 'Azimuth +north of due east for meas1, Zenith angle for meas2\n'
        
        out_str += "\n"



        # Write the uncertainty type
        if self.geometric_uncert:
            uncert_label = "Purely geometric uncertainties"

        else:
            uncert_label = "Uncertainties computed using MC runs with lower cost function value than the purely geometric solution"

        if self.state_vect_cov is not None:
            out_str += 'Uncertainties type:\n'
            out_str += ' {:s}'.format(uncert_label)
            out_str += '\n\n'



        out_str += "Reference JD: {:20.12f}\n".format(self.jdt_ref)
        out_str += "Time: " + str(jd2Date(self.orbit.jd_ref, dt_obj=True)) + " UTC\n"

        out_str += "\n\n"

        out_str += 'Plane intersections\n'
        out_str += '-------------------\n'

        # Write out all intersecting planes pairs
        for n, plane_intersection in enumerate(self.intersection_list):

            n = n + 1

            out_str += 'Intersection ' + str(n) + ' - Stations: ' + str(plane_intersection.obs1.station_id) +\
                ' and ' + str(plane_intersection.obs2.station_id) + '\n'

            out_str += ' Convergence angle = {:.5f} deg\n'.format(np.degrees(plane_intersection.conv_angle))
            
            ra, dec = plane_intersection.radiant_eq
            out_str += ' R.A. = {:>9.5f}  Dec = {:>+9.5f} deg\n'.format(np.degrees(ra), np.degrees(dec))


        out_str += '\nBest intersection: Stations ' + str(self.best_conv_inter.obs1.station_id) + ' and ' \
            + str(self.best_conv_inter.obs2.station_id) \
            + ' with Qconv = {:.2f} deg\n'.format(np.degrees(self.best_conv_inter.conv_angle))

        out_str += '\n\n'

        out_str += 'Least squares solution\n'
        out_str += '----------------------\n'

        # Calculate the state vector components
        x, y, z = self.state_vect_mini
        vx, vy, vz = self.v_init*self.radiant_eci_mini

        # Write out the state vector
        out_str += "State vector (ECI, epoch of date):\n"
        out_str += " X =  {:s} m\n".format(valueFormat("{:11.2f}", x, '{:7.2f}', uncertainties, 'x'))
        out_str += " Y =  {:s} m\n".format(valueFormat("{:11.2f}", y, '{:7.2f}', uncertainties, 'y'))
        out_str += " Z =  {:s} m\n".format(valueFormat("{:11.2f}", z, '{:7.2f}', uncertainties, 'z'))
        out_str += " Vx = {:s} m/s\n".format(valueFormat("{:11.2f}", vx, '{:7.2f}', uncertainties, 'vx'))
        out_str += " Vy = {:s} m/s\n".format(valueFormat("{:11.2f}", vy, '{:7.2f}', uncertainties, 'vy'))
        out_str += " Vz = {:s} m/s\n".format(valueFormat("{:11.2f}", vz, '{:7.2f}', uncertainties, 'vz'))

        out_str += "\n"


        # Write out the state vector covariance matrix
        if self.state_vect_cov is not None:

            out_str += "State vector covariance matrix (X, Y, Z, Vx, Vy, Vz):\n"

            for line in self.state_vect_cov:
                line_list = []

                for entry in line:
                    line_list.append("{:+.6e}".format(entry))
                
                out_str += ", ".join(line_list) + "\n"

            out_str += "\n"


        out_str += "Timing offsets (from input data):\n"
        for stat_id, t_diff in zip([obs.station_id for obs in self.observations], self.time_diffs_final):
            out_str += "{:>14s}: {:.6f} s\n".format(str(stat_id), t_diff)

        out_str += "\n"

        if self.orbit is not None:
            out_str += "Reference point on the trajectory:\n"
            out_str += "  Time: " + str(jd2Date(self.orbit.jd_ref, dt_obj=True)) + " UTC\n"
            out_str += "  Lat      = {:s} deg\n".format(valueFormat("{:>11.6f}", self.orbit.lat_ref, \
                '{:6.4f}', uncertainties, 'lat_ref', deg=True))
            out_str += "  Lon      = {:s} deg\n".format(valueFormat("{:>11.6f}", self.orbit.lon_ref, \
                '{:6.4f}', uncertainties, 'lon_ref', deg=True, callable_val=_formatLongitude, \
                callable_ci=_formatLongitude))
            out_str += "  Ht MSL   = {:s} m\n".format(valueFormat("{:>11.2f}", self.orbit.ht_ref, \
                '{:6.2f}', uncertainties, 'ht_ref', deg=False))
            try:
                out_str += "  Ht WGS84 = {:s} m\n".format(valueFormat("{:>11.2f}", self.orbit.ht_ref_wgs84, \
                    '{:6.2f}', uncertainties, 'ht_ref_wgs84', deg=False))
            except:
                pass
            out_str += "  Lat geo = {:s} deg\n".format(valueFormat("{:>11.6f}", self.orbit.lat_geocentric, \
                '{:6.4f}', uncertainties, 'lat_geocentric', deg=True))
            out_str += "\n"


            # Write out orbital parameters
            out_str += self.orbit.__repr__(uncertainties=uncertainties, v_init_ht=self.v_init_ht)
            out_str += "\n"


            # Write out the orbital covariance matrix
            if self.state_vect_cov is not None:

                out_str += "Orbit covariance matrix:\n"
                out_str += "             e     ,     q (AU)   ,      Tp (JD) ,   node (deg) ,   peri (deg) ,    i (deg)\n"

                elements_list = ["e   ", "q   ", "Tp  ", "node", "peri", "i   "]

                for elem_name, line in zip(elements_list, self.orbit_cov):
                    line_list = [elem_name]

                    for entry in line:
                        line_list.append("{:+.6e}".format(entry))
                    
                    out_str += ", ".join(line_list) + "\n"

                out_str += "\n"


        out_str += "Jacchia fit on lag = -|a1|*exp(|a2|*t):\n"
        jacchia_fit = self.jacchia_fit
        if jacchia_fit is None:
            jacchia_fit = [0, 0]
        out_str += " a1 = {:.6f}\n".format(jacchia_fit[0])
        out_str += " a2 = {:.6f}\n".format(jacchia_fit[1])
        out_str += "\n"

        if self.estimate_timing_vel is True:
            out_str += "Mean time residuals from time vs. length:\n"
            out_str += "  Station with reference time: {:s}\n".format(
                str(self.observations[self.t_ref_station].station_id))
            out_str += "  Avg. res. = {:.3e} s\n".format(self.timing_res)
            out_str += "  Stddev    = {:.2e} s\n".format(self.timing_stddev)
            out_str += "\n"

        out_str += "\n"
        out_str += "Begin point on the trajectory:\n"
        out_str += "  Lat (+N) = {:s} deg\n".format(valueFormat("{:>11.6f}", self.rbeg_lat, "{:6.4f}", \
            uncertainties, 'rbeg_lat', deg=True))
        if uncertainties is not None:
            if hasattr(uncertainties, "rbeg_lat_m"):
                out_str += "                         +/- {:6.2f} m\n".format(uncertainties.rbeg_lat_m)
        out_str += "  Lon (+E) = {:s} deg\n".format(valueFormat("{:>11.6f}", self.rbeg_lon, "{:6.4f}", \
            uncertainties, 'rbeg_lon', deg=True, callable_val=_formatLongitude, callable_ci=_formatLongitude))
        if uncertainties is not None:
            if hasattr(uncertainties, "rbeg_lon_m"):
                out_str += "                         +/- {:6.2f} m\n".format(uncertainties.rbeg_lon_m)
        out_str += "  Ht MSL   = {:s} m\n".format(valueFormat("{:>11.2f}", self.rbeg_ele, "{:6.2f}", \
            uncertainties, 'rbeg_ele'))
        try:
            out_str += "  Ht WGS84 = {:s} m\n".format(valueFormat("{:>11.2f}", self.rbeg_ele_wgs84, "{:6.2f}", \
                uncertainties, 'rbeg_ele_wgs84'))
        except:
            pass

        out_str += "\n"
        out_str += "End point on the trajectory:\n"
        out_str += "  Lat (+N) = {:s} deg\n".format(valueFormat("{:>11.6f}", self.rend_lat, "{:6.4f}", \
            uncertainties, 'rend_lat', deg=True))
        if uncertainties is not None:
            if hasattr(uncertainties, "rend_lat_m"):
                out_str += "                         +/- {:6.2f} m\n".format(uncertainties.rend_lat_m)
        out_str += "  Lon (+E) = {:s} deg\n".format(valueFormat("{:>11.6f}", self.rend_lon, "{:6.4f}", \
            uncertainties, 'rend_lon', deg=True, callable_val=_formatLongitude, callable_ci=_formatLongitude))
        if uncertainties is not None:
            if hasattr(uncertainties, "rend_lon_m"):
                out_str += "                         +/- {:6.2f} m\n".format(uncertainties.rend_lon_m)
        out_str += "  Ht MSL   = {:s} m\n".format(valueFormat("{:>11.2f}", self.rend_ele, "{:6.2f}", \
            uncertainties, 'rend_ele'))
        try:
            out_str += "  Ht WGS84 = {:s} m\n".format(valueFormat("{:>11.2f}", self.rend_ele_wgs84, "{:6.2f}", \
                uncertainties, 'rend_ele_wgs84'))
        except:
            pass

        out_str += "\n"
        out_str += "Lowest point on the trajectory:\n"
        out_str += "  Lat (+N) = {:s} deg\n".format(valueFormat("{:>11.6f}", self.htmin_lat, "{:6.4f}", \
            uncertainties, 'htmin_lat', deg=True))
        if uncertainties is not None:
            if hasattr(uncertainties, "htmin_lat_m"):
                out_str += "                         +/- {:6.2f} m\n".format(uncertainties.htmin_lat_m)
        out_str += "  Lon (+E) = {:s} deg\n".format(valueFormat("{:>11.6f}", self.htmin_lon, "{:6.4f}", \
            uncertainties, 'htmin_lon', deg=True, callable_val=_formatLongitude, callable_ci=_formatLongitude))
        if uncertainties is not None:
            if hasattr(uncertainties, "htmin_lon_m"):
                out_str += "                         +/- {:6.2f} m\n".format(uncertainties.htmin_lon_m)
        out_str += "  Ht MSL   = {:s} m\n".format(valueFormat("{:>11.2f}", self.htmin_ele, "{:6.2f}", \
            uncertainties, 'htmin_ele'))
        try:
            out_str += "  Ht WGS84 = {:s} m\n".format(valueFormat("{:>11.2f}", self.htmin_ele_wgs84, "{:6.2f}", \
                uncertainties, 'htmin_ele_wgs84'))
        except:
            pass
        out_str += "\n"

        ### Write information about stations ###
        ######################################################################################################
        out_str += "Stations\n"
        out_str += "--------\n"

        out_str += "            ID, Ignored, Lon +E (deg), Lat +N (deg),  Ht (m), Jacchia a1, Jacchia a2,  Beg Ht (m),  End Ht (m), +/- Obs ang (deg), +/- V (m), +/- H (m), Persp. angle (deg), Weight, FOV Beg, FOV End, Comment\n"
        
        for obs in self.observations:

            station_info = []
            station_info.append("{:>14s}".format(str(obs.station_id)))
            station_info.append("{:>7s}".format(str(obs.ignore_station)))
            station_info.append("{:>12.6f}".format(np.degrees(obs.lon)))
            station_info.append("{:>12.6f}".format(np.degrees(obs.lat)))
            station_info.append("{:>7.2f}".format(obs.ele))
            jacchia_fit = obs.jacchia_fit
            if jacchia_fit is None:
                jacchia_fit = [0, 0]
            station_info.append("{:>10.6f}".format(jacchia_fit[0]))
            station_info.append("{:>10.6f}".format(jacchia_fit[1]))
            station_info.append("{:>11.2f}".format(obs.rbeg_ele))
            station_info.append("{:>11.2f}".format(obs.rend_ele))
            station_info.append("{:>17.6f}".format(np.degrees(obs.ang_res_std)))
            station_info.append("{:>9.2f}".format(obs.v_res_rms))
            station_info.append("{:>9.2f}".format(obs.h_res_rms))
            station_info.append("{:>18.2f}".format(np.degrees(obs.incident_angle)))

            if obs.weight is not None:
                station_info.append("{:>6.4f}".format(obs.weight))
            else:
                station_info.append("{:>6s}".format('None'))

            station_info.append("{:>7s}".format(str(obs.fov_beg)))
            station_info.append("{:>7s}".format(str(obs.fov_end)))
            station_info.append("{:s}".format(str(obs.comment)))



            out_str += ", ".join(station_info) + "\n"
        
        ######################################################################################################

        out_str += "\n"

        ### Write information about individual points ###
        ######################################################################################################
        out_str += "Points\n"
        out_str += "------\n"


        out_str += " No, "
        out_str += "    Station ID, "
        out_str += " Ignore, "
        out_str += " Time (s), "
        out_str += "                  JD, "
        out_str += "    meas1, "
        out_str += "    meas2, "
        out_str += "Azim +E of due N (deg), "
        out_str += "Alt (deg), "
        out_str += "Azim line (deg), "
        out_str += "Alt line (deg), "
        out_str += "RA obs (deg), "
        out_str += "Dec obs (deg), "
        out_str += "RA line (deg), "
        out_str += "Dec line (deg), "
        out_str += "      X (m), "
        out_str += "      Y (m), "
        out_str += "      Z (m), "
        out_str += "Latitude (deg), "
        out_str += "Longitude (deg), "
        out_str += "Height (m), "
        out_str += " Range (m), "
        out_str += "Length (m), "
        out_str += "State vect dist (m), "
        out_str += "  Lag (m), "
        out_str += "Vel (m/s), "
        out_str += "Vel prev avg (m/s), "
        out_str += "H res (m), "
        out_str += "V res (m), "
        out_str += "Ang res (asec), "
        out_str += "AppMag, "
        out_str += "AbsMag"
        out_str += "\n"

        # Go through observation from all stations
        for obs in self.observations:

            # Go through all observed points
            for i in range(obs.kmeas):

                point_info = []

                point_info.append("{:3d}".format(i))

                point_info.append("{:>14s}".format(str(obs.station_id)))

                point_info.append("{:>7d}".format(obs.ignore_list[i]))
                
                point_info.append("{:9.6f}".format(obs.time_data[i]))
                point_info.append("{:20.12f}".format(obs.JD_data[i]))

                point_info.append("{:9.5f}".format(np.degrees(obs.meas1[i])))
                point_info.append("{:9.5f}".format(np.degrees(obs.meas2[i])))

                point_info.append("{:22.5f}".format(np.degrees(obs.azim_data[i])))
                point_info.append("{:9.5f}".format(np.degrees(obs.elev_data[i])))

                point_info.append("{:15.5f}".format(np.degrees(obs.model_azim[i])))
                point_info.append("{:14.5f}".format(np.degrees(obs.model_elev[i])))

                point_info.append("{:12.5f}".format(np.degrees(obs.ra_data[i])))
                point_info.append("{:+13.5f}".format(np.degrees(obs.dec_data[i])))

                point_info.append("{:13.5f}".format(np.degrees(obs.model_ra[i])))
                point_info.append("{:+14.5f}".format(np.degrees(obs.model_dec[i])))

                point_info.append("{:11.2f}".format(obs.model_eci[i][0]))
                point_info.append("{:11.2f}".format(obs.model_eci[i][1]))
                point_info.append("{:11.2f}".format(obs.model_eci[i][2]))

                point_info.append("{:14.6f}".format(np.degrees(obs.model_lat[i])))
                point_info.append("{:+15.6f}".format(np.degrees(obs.model_lon[i])))
                point_info.append("{:10.2f}".format(obs.model_ht[i]))
                point_info.append("{:10.2f}".format(obs.model_range[i]))

                point_info.append("{:10.2f}".format(obs.length[i]))
                point_info.append("{:19.2f}".format(obs.state_vect_dist[i]))
                point_info.append("{:9.2f}".format(obs.lag[i]))

                point_info.append("{:9.2f}".format(obs.velocities[i]))
                point_info.append("{:18.2f}".format(obs.velocities_prev_point[i]))

                point_info.append("{:9.2f}".format(obs.h_residuals[i]))
                point_info.append("{:9.2f}".format(obs.v_residuals[i]))
                point_info.append("{:14.2f}".format(3600*np.degrees(obs.ang_res[i])))

                if obs.magnitudes is not None:

                    # Write the magnitude
                    if obs.magnitudes[i] is not None:
                        point_info.append("{:+6.2f}".format(obs.magnitudes[i]))
                    else:
                        point_info.append("{:>6s}".format('None'))

                    # Write the magnitude
                    if obs.absolute_magnitudes[i] is not None:
                        point_info.append("{:+6.2f}".format(obs.absolute_magnitudes[i]))
                    else:
                        point_info.append("{:>6s}".format('None'))

                else:
                    point_info.append("{:>6s}".format('None'))
                    point_info.append("{:>6s}".format('None'))





                out_str += ", ".join(point_info) + "\n"


        ######################################################################################################


        out_str += "\n"

        out_str += "Notes\n"
        out_str += "-----\n"
        out_str += "- Points that have not been taken into consideration when computing the trajectory have '1' in the 'Ignore' column.\n"
        out_str += "- The time already has time offsets applied to it.\n"
        out_str += "- 'meas1' and 'meas2' are given input points.\n"
        out_str += "- X, Y, Z are ECI (Earth-Centered Inertial) positions of projected lines of sight on the radiant line.\n"
        out_str += "- Zc is the observed zenith distance of the entry angle, while the Zg is the entry zenith distance corrected for Earth's gravity.\n"
        out_str += "- Latitude (deg) and Longitude (deg) are in WGS84 coordinates, while Height (m) is in the EGM96 datum. There values are coordinates of each point on the radiant line.\n"
        out_str += "- Jacchia (1955) deceleration equation fit was done on the lag.\n"
        out_str += "- Right ascension and declination in the table are given in the epoch of date for the corresponding JD, per every point.\n"
        out_str += "- 'RA and Dec obs' are the right ascension and declination calculated from the observed values, while the 'RA and Dec line' are coordinates of the lines of sight projected on the fitted radiant line. The coordinates are in the epoch of date, and NOT J2000!. 'Azim and alt line' are thus corresponding azimuthal coordinates.\n"
        out_str += "- 'Vel prev avg' is the average velocity including all previous points up to the given point. For the first 4 points this velocity is computed as the average velocity of those 4 points. \n"
        if uncertainties is not None:
            out_str += "- The number after +/- is the 1 sigma uncertainty, and the numbers in square brackets are the 95% confidence intervals. \n"

        # Add the wmpl version and the date of the version and the date of the report
        out_str += "\n\n"
        out_str += "Report generated by the Western Meteor Physics Library (WMPL) on {:s} UTC\n".format(str(datetime.datetime.now(datetime.timezone.utc)))

        if HAS_GITPYTHON:
            # in the case where WMPL wasn't called from the WMPL home directory, git.Repo() will fail
            # And in fact, might read version info from a totally different git repo. 
            try:
                repo = git.Repo(search_parent_directories=True)
                out_str += "WMPL version commit: {:s}\n".format(repo.head.object.hexsha)
                out_str += "WMPL version date: {:s}\n".format(datetime.datetime.fromtimestamp(repo.head.commit.committed_date).strftime('%Y-%m-%d %H:%M:%S'))
            except Exception:
                pass
        if verbose:
            print(out_str)

        # Save the report to a file
        if save_results:
            
            mkdirP(dir_path)

            with open(os.path.join(dir_path, file_name), 'w') as f:
                f.write(out_str)


        return out_str



    def savePlots(self, output_dir, file_name, show_plots=True, ret_figs=False):
        """ Show plots of the estimated trajectory. 
    
        Arguments:
            output_dir: [str] Path to the output directory.
            file_name: [str] File name which will be used for saving plots.

        Keyword_arguments:
            show_plots: [bools] Show the plots on the screen. True by default.
            ret_figs: [bool] If True, it will return a dictionary of figure handles for every plot. It will
                override the show_plots and set them to False, and it will not save any plots.

        Return:
            fig_pickle_dict: [dict] Dictionary of pickled figure handles for every plot. To unpickle the
                figure objects, run:
                    fig = pickle.loads(fig_pickle_dict[key])
                where key is the dictionary key, e.g. "lags_all".

        """

        if output_dir is None:
            output_dir = '.'

        if file_name is None:
            file_name = 'blank'


        # Dictionary which will hold figure handles for every plot
        fig_pickle_dict = {}

        # Override the status of saving commands if the figures should be returned
        save_results_prev_status = self.save_results
        if ret_figs:
            self.save_results = False
            show_plots = False

            

        # Get the first reference time
        t0 = min([obs.time_data[0] for obs in self.observations])

        # Plot spatial residuals per observing station
        for obs in sorted(self.observations, key=lambda x: x.rbeg_ele, reverse=True):

            ### PLOT SPATIAL RESIDUALS PER STATION ###
            ##################################################################################################

            # Plot vertical residuals
            plt.scatter(obs.time_data, obs.v_residuals, c='r', \
                label='Vertical, RMSD = {:.2f} m'.format(obs.v_res_rms), zorder=3, s=4, marker='o')

            # Plot horizontal residuals
            plt.scatter(obs.time_data, obs.h_residuals, c='b', \
                label='Horizontal, RMSD = {:.2f} m'.format(obs.h_res_rms), zorder=3, s=20, marker='+')

            # Mark ignored points
            if np.any(obs.ignore_list):

                ignored_times = obs.time_data[obs.ignore_list > 0]
                ignored_v_res = obs.v_residuals[obs.ignore_list > 0]
                ignored_h_res = obs.h_residuals[obs.ignore_list > 0]

                plt.scatter(ignored_times, ignored_v_res, facecolors='none', edgecolors='k', marker='o', \
                    zorder=3, s=20, label='Ignored points')
                plt.scatter(ignored_times, ignored_h_res, facecolors='none', edgecolors='k', marker='o', 
                    zorder=3, s=20)


            plt.title('Residuals, station ' + str(obs.station_id))
            plt.xlabel('Time (s)')
            plt.ylabel('Residuals (m)')

            plt.grid()

            plt.legend(prop={'size': LEGEND_TEXT_SIZE})

            # Set the residual limits to +/-10m if they are smaller than that
            if (np.max(np.abs(obs.v_residuals)) < 10) and (np.max(np.abs(obs.h_residuals)) < 10):
                plt.ylim([-10, 10])


            # Pickle the figure
            if ret_figs:
                fig_pickle_dict["spatial_residuals_{:s}".format(str(obs.station_id))] \
                    = pickle.dumps(plt.gcf(), protocol=2)


            if self.save_results:
                savePlot(plt, file_name + '_' + str(obs.station_id) + '_spatial_residuals.' \
                    + self.plot_file_type, output_dir)

            if show_plots:
                plt.show()

            else:
                plt.clf()
                plt.close()

            ##################################################################################################


        # marker type, size multiplier
        markers = [
         ['x', 2 ],
         ['+', 8 ],
         ['o', 1 ],
         ['s', 1 ],
         ['d', 1 ],
         ['v', 1 ],
         ['*', 1.5 ],
         ]
         
        if self.plot_all_spatial_residuals:


            ### PLOT ALL SPATIAL RESIDUALS VS. TIME ###
            ##################################################################################################

            for obs in sorted(self.observations, key=lambda x: x.rbeg_ele, reverse=True):

                # Plot vertical residuals
                vres_plot = plt.scatter(obs.time_data, obs.v_residuals, marker='o', s=4, \
                    label='{:s}, vertical, RMSD = {:.2f} m'.format(str(obs.station_id), obs.v_res_rms), \
                    zorder=3)

                # Plot horizontal residuals
                plt.scatter(obs.time_data, obs.h_residuals, c=vres_plot.get_facecolor(), marker='+', \
                    label='{:s}, horizontal, RMSD = {:.2f} m'.format(str(obs.station_id), obs.h_res_rms), \
                    zorder=3)

                # Mark ignored points
                if np.any(obs.ignore_list):

                    ignored_times = obs.time_data[obs.ignore_list > 0]
                    ignored_v_res = obs.v_residuals[obs.ignore_list > 0]
                    ignored_h_res = obs.h_residuals[obs.ignore_list > 0]

                    plt.scatter(ignored_times, ignored_v_res, facecolors='none', edgecolors='k', marker='o', \
                        zorder=3, s=20)
                    plt.scatter(ignored_times, ignored_h_res, facecolors='none', edgecolors='k', marker='o', 
                        zorder=3, s=20)


            plt.title('All spatial residuals')
            plt.xlabel('Time (s)')
            plt.ylabel('Residuals (m)')

            plt.grid()

            plt.legend(prop={'size': LEGEND_TEXT_SIZE})

            # Set the residual limits to +/-10m if they are smaller than that
            if np.max(np.abs(plt.gca().get_ylim())) < 10:
                plt.ylim([-10, 10])

            # Pickle the figure
            if ret_figs:
                fig_pickle_dict["all_spatial_residuals"] = pickle.dumps(plt.gcf(), protocol=2)

            if self.save_results:
                savePlot(plt, file_name + '_all_spatial_residuals.' + self.plot_file_type, output_dir)

            if show_plots:
                plt.show()

            else:
                plt.clf()
                plt.close()

            ##################################################################################################


            ### PLOT ALL SPATIAL RESIDUALS VS LENGTH ###
            ##################################################################################################

            for obs in sorted(self.observations, key=lambda x: x.rbeg_ele, reverse=True):

                # Plot vertical residuals
                vres_plot = plt.scatter(obs.state_vect_dist/1000, obs.v_residuals, marker='o', s=4, \
                    label='{:s}, vertical, RMSD = {:.2f} m'.format(str(obs.station_id), obs.v_res_rms), \
                    zorder=3)

                # Plot horizontal residuals
                plt.scatter(obs.state_vect_dist/1000, obs.h_residuals, c=vres_plot.get_facecolor(), 
                    marker='+', label='{:s}, horizontal, RMSD = {:.2f} m'.format(str(obs.station_id), \
                        obs.h_res_rms), zorder=3)

                # Mark ignored points
                if np.any(obs.ignore_list):

                    ignored_length = obs.state_vect_dist[obs.ignore_list > 0]
                    ignored_v_res = obs.v_residuals[obs.ignore_list > 0]
                    ignored_h_res = obs.h_residuals[obs.ignore_list > 0]

                    plt.scatter(ignored_length/1000, ignored_v_res, facecolors='none', edgecolors='k', \
                        marker='o', zorder=3, s=20)
                    plt.scatter(ignored_length/1000, ignored_h_res, facecolors='none', edgecolors='k', \
                        marker='o', zorder=3, s=20)


            plt.title('All spatial residuals')
            plt.xlabel('Length (km)')
            plt.ylabel('Residuals (m)')

            plt.grid()

            plt.legend(prop={'size': LEGEND_TEXT_SIZE})

            # Set the residual limits to +/-10m if they are smaller than that
            if np.max(np.abs(plt.gca().get_ylim())) < 10:
                plt.ylim([-10, 10])

            # Pickle the figure
            if ret_figs:
                fig_pickle_dict["all_spatial_residuals_length"] = pickle.dumps(plt.gcf(), protocol=2)

            if self.save_results:
                savePlot(plt, file_name + '_all_spatial_residuals_length.' + self.plot_file_type, output_dir)

            if show_plots:
                plt.show()

            else:
                plt.clf()
                plt.close()


            ##################################################################################################



            ### PLOT TOTAL SPATIAL RESIDUALS VS LENGTH ###
            ##################################################################################################

            for i, obs in enumerate(sorted(self.observations, key=lambda x:x.rbeg_ele, reverse=True)):

                marker, size_multiplier = markers[i%len(markers)]

                # Compute total residuals, take the signs from vertical residuals
                tot_res = np.sign(obs.v_residuals)*np.hypot(obs.v_residuals, obs.h_residuals)

                # Plot total residuals
                plt.scatter(obs.state_vect_dist/1000, tot_res, marker=marker, s=10*size_multiplier, \
                    label='{:s}'.format(str(obs.station_id)), zorder=3)

                # Mark ignored points
                if np.any(obs.ignore_list):

                    ignored_length = obs.state_vect_dist[obs.ignore_list > 0]
                    ignored_tot_res = tot_res[obs.ignore_list > 0]

                    plt.scatter(ignored_length/1000, ignored_tot_res, facecolors='none', edgecolors='k', \
                        marker='o', zorder=3, s=20)


            plt.title('Total spatial residuals')
            plt.xlabel('Length (km)')
            plt.ylabel('Residuals (m), vertical sign')

            plt.grid()

            plt.legend(prop={'size': LEGEND_TEXT_SIZE})

            # Set the residual limits to +/-10m if they are smaller than that
            if np.max(np.abs(plt.gca().get_ylim())) < 10:
                plt.ylim([-10, 10])

            # Pickle the figure
            if ret_figs:
                fig_pickle_dict["total_spatial_residuals_length"] = pickle.dumps(plt.gcf(), protocol=2)

            if self.save_results:
                savePlot(plt, file_name + '_total_spatial_residuals_length.' + self.plot_file_type, \
                    output_dir)

            if show_plots:
                plt.show()

            else:
                plt.clf()
                plt.close()


            ##################################################################################################




        ### PLOT ALL TOTAL SPATIAL RESIDUALS VS HEIGHT ###
        ##################################################################################################

        for i, obs in enumerate(sorted(self.observations, key=lambda x:x.rbeg_ele, reverse=True)):

            marker, size_multiplier = markers[i%len(markers)]

            # Calculate root mean square of the total residuals
            total_res_rms = np.sqrt(obs.v_res_rms**2 + obs.h_res_rms**2)

            # Compute total residuals, take the signs from vertical residuals
            tot_res = np.sign(obs.v_residuals)*np.hypot(obs.v_residuals, obs.h_residuals)

            # Plot total residuals
            plt.scatter(tot_res, obs.meas_ht/1000, marker=marker, \
                s=10*size_multiplier, label='{:s}, RMSD = {:.2f} m'.format(str(obs.station_id), \
                total_res_rms), zorder=3)

            # Mark ignored points
            if np.any(obs.ignore_list):

                ignored_ht = obs.model_ht[obs.ignore_list > 0]
                ignored_tot_res = np.sign(obs.v_residuals[obs.ignore_list > 0])\
                    *np.hypot(obs.v_residuals[obs.ignore_list > 0], obs.h_residuals[obs.ignore_list > 0])


                plt.scatter(ignored_tot_res, ignored_ht/1000, facecolors='none', edgecolors='k', \
                    marker='o', zorder=3, s=20)


        plt.title('All spatial residuals')
        plt.xlabel('Total deviation (m)')
        plt.ylabel('Height (km)')

        plt.grid()

        plt.legend(prop={'size': LEGEND_TEXT_SIZE})

        # Set the residual limits to +/-10m if they are smaller than that
        if np.max(np.abs(plt.gca().get_xlim())) < 10:
            plt.gca().set_xlim([-10, 10])

        # Pickle the figure
        if ret_figs:
            fig_pickle_dict["all_spatial_total_residuals_height"] = pickle.dumps(plt.gcf(), protocol=2)

        if self.save_results:
            savePlot(plt, file_name + '_all_spatial_total_residuals_height.' + self.plot_file_type, \
                output_dir)

        if show_plots:
            plt.show()

        else:
            plt.clf()
            plt.close()


        ##################################################################################################




        # # Plot lag per observing station
        # for obs in sorted(self.observations, key=lambda x: x.rbeg_ele, reverse=True):
            
        #     ### PLOT LAG ###
        #     ##################################################################################################

        #     fig, ax1 = plt.subplots()

        #     # Extract lag points that were not ignored
        #     used_times = obs.time_data[obs.ignore_list == 0]
        #     used_lag = obs.lag[obs.ignore_list == 0]

        #     if not obs.ignore_station:

        #         # Plot the lag
        #         ax1.plot(used_lag, used_times, color='r', marker='x', label='Lag', zorder=3)

        #         # Plot the Jacchia fit
        #         ax1.plot(jacchiaLagFunc(obs.time_data, *obs.jacchia_fit), obs.time_data, color='b', 
        #             label='Jacchia fit', zorder=3)


        #     # Plot ignored lag points
        #     if np.any(obs.ignore_list):

        #         ignored_times = obs.time_data[obs.ignore_list > 0]
        #         ignored_lag = obs.lag[obs.ignore_list > 0]

        #         ax1.scatter(ignored_lag, ignored_times, c='k', marker='+', zorder=4, \
        #             label='Lag, ignored points')

            
        #     ax1.legend(prop={'size': LEGEND_TEXT_SIZE})

        #     plt.title('Lag, station ' + str(obs.station_id))
        #     ax1.set_xlabel('Lag (m)')
        #     ax1.set_ylabel('Time (s)')

        #     ax1.set_ylim(min(obs.time_data), max(obs.time_data))

        #     ax1.grid()

        #     ax1.invert_yaxis()

        #     # Set the height axis
        #     ax2 = ax1.twinx()
        #     ax2.set_ylim(min(obs.meas_ht)/1000, max(obs.meas_ht)/1000)
        #     ax2.set_ylabel('Height (km)')

        #     plt.tight_layout()

        #     if self.save_results:
        #         savePlot(plt, file_name + '_' + str(obs.station_id) + '_lag.' + self.plot_file_type, output_dir)

        #     if show_plots:
        #         plt.show()

        #     else:
        #         plt.clf()
        #         plt.close()


        #     ##################################################################################################


        # Generate a list of colors to use for markers
        colors = cm.viridis(np.linspace(0, 0.8, len(self.observations)))

        # Only use one type of markers if there are not a lot of stations
        plot_markers = ['x']

        # Keep colors non-transparent if there are not a lot of stations
        alpha = 1.0


        # If there are more than 5 stations, interleave the colors with another colormap and change up
        #   markers
        if len(self.observations) > 5:
            colors_alt = cm.inferno(np.linspace(0, 0.8, len(self.observations)))
            for i in range(len(self.observations)):
                if i%2 == 1:
                    colors[i] = colors_alt[i]

            plot_markers.append("+")

            # Add transparency for more stations
            alpha = 0.75


        # Sort observations by first height to preserve color linearity
        obs_ht_sorted = sorted(self.observations, key=lambda x: x.model_ht[0])


        ### PLOT ALL LAGS ###
        ######################################################################################################

        # Plot lags from each station on a single plot
        for i, obs in enumerate(obs_ht_sorted):

            # Extract lag points that were not ignored
            used_times = obs.time_data[obs.ignore_list == 0]
            used_lag = obs.lag[obs.ignore_list == 0]

            # Choose the marker
            marker = plot_markers[i%len(plot_markers)]

            # Plot the lag
            plt_handle = plt.plot(used_lag, used_times, marker=marker, label=str(obs.station_id), 
                zorder=3, markersize=3, color=colors[i], alpha=alpha)


            # Plot ignored lag points
            if np.any(obs.ignore_list):

                ignored_times = obs.time_data[obs.ignore_list > 0]
                ignored_lag = obs.lag[obs.ignore_list > 0]

                plt.scatter(ignored_lag, ignored_times, facecolors='k', edgecolors=plt_handle[0].get_color(), 
                    marker='o', s=8, zorder=4, label='{:s} ignored points'.format(str(obs.station_id)))



        # Plot the Jacchia fit on all observations
        if self.show_jacchia:
            
            time_all = np.sort(np.hstack([obs.time_data for obs in self.observations]))
            time_jacchia = np.linspace(np.min(time_all), np.max(time_all), 1000)
            plt.plot(jacchiaLagFunc(time_jacchia, *self.jacchia_fit), time_jacchia, label='Jacchia fit', 
                zorder=3, color='k', alpha=0.5, linestyle="dashed")


        plt.title('Lags, all stations')

        plt.xlabel('Lag (m)')
        plt.ylabel('Time (s)')

        plt.legend(prop={'size': LEGEND_TEXT_SIZE})
        plt.grid()
        plt.gca().invert_yaxis()

        # Pickle the figure
        if ret_figs:
            fig_pickle_dict["lags_all"] = pickle.dumps(plt.gcf(), protocol=2)

        if self.save_results:
            savePlot(plt, file_name + '_lags_all.' + self.plot_file_type, output_dir)

        if show_plots:
            plt.show()

        else:
            plt.clf()
            plt.close()

        ######################################################################################################



        ### PLOT VELOCITY ###
        ######################################################################################################

        # Possible markers for velocity
        vel_markers = ['x', '+', '.', '2']

        fig, ax1 = plt.subplots()

        vel_max = -np.inf
        vel_min = np.inf

        ht_max = -np.inf
        ht_min = np.inf

        t_max = -np.inf
        t_min = np.inf

        
        first_ignored_plot = True


        # Plot velocities from each observed site
        for i, obs in enumerate(obs_ht_sorted):

            # Mark ignored velocities
            if np.any(obs.ignore_list):

                # Extract data that is not ignored
                ignored_times = obs.time_data[1:][obs.ignore_list[1:] > 0]
                ignored_velocities = obs.velocities[1:][obs.ignore_list[1:] > 0]

                # Set the label only for the first occurence
                if first_ignored_plot:

                    ax1.scatter(ignored_velocities/1000, ignored_times, facecolors='none', edgecolors='k', \
                        zorder=4, s=30, label='Ignored points')

                    first_ignored_plot = False

                else:
                    ax1.scatter(ignored_velocities/1000, ignored_times, facecolors='none', edgecolors='k', \
                        zorder=4, s=30)


            # Plot all point to point velocities
            ax1.scatter(obs.velocities[1:]/1000, obs.time_data[1:], marker=vel_markers[i%len(vel_markers)], 
                c=colors[i].reshape(1,-1), alpha=alpha, label='{:s}'.format(str(obs.station_id)), zorder=3)


            # Determine the max/min velocity and height, as this is needed for plotting both height/time axes
            vel_max = max(np.max(obs.velocities[1:]/1000), vel_max)
            vel_min = min(np.min(obs.velocities[1:]/1000), vel_min)

            ht_max = max(np.max(obs.meas_ht), ht_max)
            ht_min = min(np.min(obs.meas_ht), ht_min)

            t_max = max(np.max(obs.time_data), t_max)
            t_min = min(np.min(obs.time_data), t_min)


        # Plot the velocity calculated from the Jacchia model
        if self.show_jacchia:
            t_vel = np.linspace(t_min, t_max, 1000)
            ax1.plot(jacchiaVelocityFunc(t_vel, self.jacchia_fit[0], self.jacchia_fit[1], self.v_init)/1000, \
                t_vel, label='Jacchia fit', alpha=0.5, color='k')

        plt.title('Velocity')
        ax1.set_xlabel('Velocity (km/s)')
        ax1.set_ylabel('Time (s)')

        ax1.legend(prop={'size': LEGEND_TEXT_SIZE})
        ax1.grid()

        # Set absolute limits for velocities
        vel_min = max(vel_min, -20)
        vel_max = min(vel_max, 100)

        # Set velocity limits to +/- 3 km/s
        ax1.set_xlim([vel_min - 3, vel_max + 3])

        # Set time axis limits
        ax1.set_ylim([t_min, t_max])
        ax1.invert_yaxis()

        # Set the height axis
        ax2 = ax1.twinx()
        ax2.set_ylim(ht_min/1000, ht_max/1000)
        ax2.set_ylabel('Height (km)')

        plt.tight_layout()


        # Pickle the figure
        if ret_figs:
            fig_pickle_dict["velocities"] = pickle.dumps(plt.gcf(), protocol=2)

        if self.save_results:
            savePlot(plt, file_name + '_velocities.' + self.plot_file_type, output_dir)

        if show_plots:
            plt.show()

        else:
            plt.clf()
            plt.close()

        ######################################################################################################


        ### PLOT DISTANCE FROM RADIANT STATE VECTOR POSITION ###
        ######################################################################################################

        fig, ax1 = plt.subplots()

        for i, obs in enumerate(obs_ht_sorted):

            # Extract points that were not ignored
            used_times = obs.time_data[obs.ignore_list == 0]
            used_dists = obs.state_vect_dist[obs.ignore_list == 0]

            # Choose the marker
            marker = plot_markers[i%len(plot_markers)]

            plt_handle = ax1.plot(used_dists/1000, used_times, marker=marker, label=str(obs.station_id), \
                zorder=3, markersize=3, color=colors[i], alpha=alpha)


            # Plot ignored points
            if np.any(obs.ignore_list):
 
                ignored_times = obs.time_data[obs.ignore_list > 0]
                ignored_dists = obs.state_vect_dist[obs.ignore_list > 0]

                ax1.scatter(ignored_dists/1000, ignored_times, facecolors='k', 
                    edgecolors=plt_handle[0].get_color(), marker='o', s=8, zorder=5, \
                    label='{:s} ignored points'.format(str(obs.station_id)))



        # Add the fitted velocity line
        if self.velocity_fit is not None:

            # Get time data range
            t_min = min([np.min(obs.time_data) for obs in self.observations])
            t_max = max([np.max(obs.time_data) for obs in self.observations])

            t_range = np.linspace(t_min, t_max, 100)

            ax1.plot(lineFunc(t_range, *self.velocity_fit)/1000, t_range, label='Velocity fit', \
                linestyle='--', alpha=0.5, zorder=3)


        title = "Distances from state vector"
        if self.estimate_timing_vel:
            if self.timing_res is None:
                title += ", Time residuals not calculated"
            else:
                title += ", Time residuals = {:.3e} s".format(self.timing_res)

        plt.title(title)

        ax1.set_ylabel('Time (s)')
        ax1.set_xlabel('Distance from state vector (km)')
        
        ax1.legend(prop={'size': LEGEND_TEXT_SIZE})
        ax1.grid()
        
        # Set time axis limits
        ax1.set_ylim([t_min, t_max])
        ax1.invert_yaxis()

        # Set the height axis
        ax2 = ax1.twinx()
        ax2.set_ylim(ht_min/1000, ht_max/1000)
        ax2.set_ylabel('Height (km)')


        # Pickle the figure
        if ret_figs:
            fig_pickle_dict["lengths"] = pickle.dumps(plt.gcf(), protocol=2)

        if self.save_results:
            savePlot(plt, file_name + '_lengths.' + self.plot_file_type, output_dir)


        if show_plots:
            plt.show()

        else:
            plt.clf()
            plt.close()

        ######################################################################################################


        ### Plot lat/lon of the meteor ###
<<<<<<< HEAD
        try:    
            # Calculate mean latitude and longitude of all meteor points
            met_lon_mean = meanAngle([x for x in obs.meas_lon for obs in self.observations])
            met_lat_mean = meanAngle([x for x in obs.meas_lat for obs in self.observations])
=======
        # Calculate mean latitude and longitude of all meteor points
        met_lon_mean = meanAngle([x for x in obs.meas_lon for obs in self.observations])
        met_lat_mean = meanAngle([x for x in obs.meas_lat for obs in self.observations])
>>>>>>> 144661c0


            # Put coordinates of all sites and the meteor in the one list
            lat_list = [obs.lat for obs in self.observations]
            lat_list.append(met_lat_mean)
            lon_list = [obs.lon for obs in self.observations]
            lon_list.append(met_lon_mean)

            # Put edge points of the meteor in the list
            lat_list.append(self.rbeg_lat)
            lon_list.append(self.rbeg_lon)
            lat_list.append(self.rend_lat)
            lon_list.append(self.rend_lon)
            lat_list.append(self.orbit.lat_ref)
            lon_list.append(self.orbit.lon_ref)


            # Init the map
            m = GroundMap(lat_list, lon_list, border_size=50, color_scheme='light')


            # Create a list of unique stations names, such that if there are multiple stations with identical
            # coordinates but only differ in the suffix, they will be plotted as one station
            station_name_mapping = {}
            for i, obs in enumerate(self.observations):

                # If the station is already in the mapping, skip it
                if obs.station_id in station_name_mapping:
                    continue

                # Check if there are duplicate coordinates
                for obs2 in self.observations[i+1:]:

                    if (obs.lat == obs2.lat) and (obs.lon == obs2.lon):

                        # Only take the common part of the two station names
                        common_name = os.path.commonprefix([obs.station_id, obs2.station_id])

                        # Strip "_" from the end of the common name
                        common_name = common_name.rstrip("_")

                        # Get the difference between the two station names
                        diff1 = obs.station_id[len(common_name):]
                        diff2 = obs2.station_id[len(common_name):]

                        # If the difference is e.g. _1, _2, _3, etc., it is a suffix
                        # Strip out _
                        # This will catch duplicates such as USL00N and USL00N_2
                        if (str(diff1).startswith("_") or str(diff2).startswith("_")) \
                            and ((diff1.strip("_").isdigit()) or (diff2.strip("_").isdigit())):
                        
                            station_name_mapping[obs.station_id] = common_name
                            station_name_mapping[obs2.station_id] = common_name


                # If the station is not in the mapping, add it
                if obs.station_id not in station_name_mapping:
                    station_name_mapping[obs.station_id] = obs.station_id
                        



            # Plot locations of all stations and measured positions of the meteor
            plotted_codes = []
            for i, obs in enumerate(sorted(self.observations, key=lambda x:np.min(x.state_vect_dist), reverse=False)):

                # Plot measured points
                m.plot(obs.meas_lat[obs.ignore_list == 0], obs.meas_lon[obs.ignore_list == 0], c='r')

                # Plot ignored points
                if np.any(obs.ignore_list != 0):
                    m.scatter(obs.meas_lat[obs.ignore_list != 0], obs.meas_lon[obs.ignore_list != 0], c='k', \
                        marker='x', s=5, alpha=0.5)
                    


                station_name = station_name_mapping[obs.station_id]

                # If the station ID is already plotted, skip it
                if station_name in plotted_codes:
                    continue

                # Extract marker type and size multiplier
                marker, sm = markers[i%len(markers)]

                # Plot stations
                m.scatter(obs.lat, obs.lon, s=sm*10, label=str(station_name), marker=marker)
                    
                # Add the station to the list of plotted stations
                plotted_codes.append(station_name)



            # Plot a point marking the final point of the meteor
            m.scatter(self.htmin_lat, self.htmin_lon, c='k', marker='+', s=50, alpha=0.75, label='Lowest height')


            # If there are more than 10 observations, make the legend font smaller
            legend_font_size = LEGEND_TEXT_SIZE
            if len(self.observations) >= 10:
                legend_font_size = 5

            plt.legend(loc='upper left', prop={'size': legend_font_size})



            # Pickle the figure
            if ret_figs:
                fig_pickle_dict["ground_track"] = pickle.dumps(plt.gcf(), protocol=2)

            if self.save_results:
                savePlot(plt, file_name + '_ground_track.' + self.plot_file_type, output_dir)

            if show_plots:
                plt.show()

            else:
                plt.clf()
                plt.close()
        except:
            pass            
        ######################################################################################################

        ### Plot lat/lon of the meteor using OSM ###
        ######################################################################################################
            
        if (HAS_OSM):

            # Calculate mean latitude and longitude of all meteor points
            met_lon_mean = meanAngle([x for x in obs.meas_lon for obs in self.observations])
            met_lat_mean = meanAngle([x for x in obs.meas_lat for obs in self.observations])


            # Put coordinates of all sites and the meteor in the one list
            lat_list = [obs.lat for obs in self.observations]
            lat_list.append(met_lat_mean)
            lon_list = [obs.lon for obs in self.observations]
            lon_list.append(met_lon_mean)

            # Put edge points of the meteor in the list
            lat_list.append(self.rbeg_lat)
            lon_list.append(self.rbeg_lon)
            lat_list.append(self.rend_lat)
            lon_list.append(self.rend_lon)
            lat_list.append(self.orbit.lat_ref)
            lon_list.append(self.orbit.lon_ref)

            # Init the map
            m = OSMMap(lat_list, lon_list, border_size=50, color_scheme='light')


            # Plot locations of all stations and measured positions of the meteor
            for i, obs in enumerate(sorted(self.observations, key=lambda x:x.rbeg_ele, reverse=True)):

                # Extract marker type and size multiplier
                marker, sm = markers[i%len(markers)]

                # Plot stations
                m.scatter(obs.lat, obs.lon, s=sm*10, label=str(obs.station_id), marker=marker)

                # Plot measured points
                m.plot(obs.meas_lat[obs.ignore_list == 0], obs.meas_lon[obs.ignore_list == 0], c='r')

                # Plot ignored points
                if np.any(obs.ignore_list != 0):
                    m.scatter(obs.meas_lat[obs.ignore_list != 0], obs.meas_lon[obs.ignore_list != 0], c='k', \
                        marker='x', s=5, alpha=0.5)



            # Plot a point marking the final point of the meteor
            m.scatter(self.rend_lat, self.rend_lon, c='k', marker='+', s=50, alpha=0.75, label='Lowest height')


            # If there are more than 10 observations, make the legend font smaller
            legend_font_size = LEGEND_TEXT_SIZE
            if len(self.observations) >= 10:
                legend_font_size = 5

            plt.legend(loc='upper left', prop={'size': legend_font_size})



            # Pickle the figure
            if ret_figs:
                fig_pickle_dict["OSM_ground_track"] = pickle.dumps(plt.gcf(), protocol=2)

            if self.save_results:
                savePlot(plt, file_name + '_OSM_ground_track.' + self.plot_file_type, output_dir)

            if show_plots:
                plt.show()

            else:
                plt.clf()
                plt.close()            

        ######################################################################################################


        # # Plot angular residuals for every station separately
        # for obs in sorted(self.observations, key=lambda x: x.rbeg_ele, reverse=True):

        #     # Calculate residuals in arcseconds
        #     res = np.degrees(obs.ang_res)*3600

        #     # Mark ignored points
        #     if np.any(obs.ignore_list):

        #         ignored_times = obs.time_data[obs.ignore_list > 0]
        #         ignored_residuals = res[obs.ignore_list > 0]

        #         plt.scatter(ignored_times, ignored_residuals, facecolors='none', edgecolors='k', s=20, \
        #             zorder=4, label='Ignored points')


        #     # Calculate the RMSD of the residuals in arcsec
        #     res_rms = np.degrees(obs.ang_res_std)*3600

        #     # Plot residuals
        #     plt.scatter(obs.time_data, res, label='Angle, RMSD = {:.2f}"'.format(res_rms), s=2, zorder=3)


        #     plt.title('Observed vs. Radiant LoS Residuals, station ' + str(obs.station_id))
        #     plt.ylabel('Angle (arcsec)')
        #     plt.xlabel('Time (s)')

        #     # The lower limit is always at 0
        #     plt.ylim(ymin=0)

        #     plt.grid()
        #     plt.legend(prop={'size': LEGEND_TEXT_SIZE})

        #     if self.save_results:
        #         savePlot(plt, file_name + '_' + str(obs.station_id) + '_angular_residuals.' \
        #             + self.plot_file_type, output_dir)

        #     if show_plots:
        #         plt.show()

        #     else:
        #         plt.clf()
        #         plt.close()


        # Plot angular residuals from all stations
        first_ignored_plot = True
        for i, obs in enumerate(sorted(self.observations, key=lambda x:x.rbeg_ele, reverse=True)):

            # Extract marker type and size multiplier
            marker, sm = markers[i%len(markers)]

            # Calculate residuals in arcseconds
            res = np.degrees(obs.ang_res)*3600

            # Mark ignored points
            if np.any(obs.ignore_list):

                ignored_times = obs.time_data[obs.ignore_list > 0]
                ignored_residuals = res[obs.ignore_list > 0]

                # Plot the label only for the first occurence
                if first_ignored_plot:
                    
                    plt.scatter(ignored_times, ignored_residuals, facecolors='none', edgecolors='k', s=20, \
                        zorder=4, label='Ignored points')

                    first_ignored_plot = False

                else:
                    plt.scatter(ignored_times, ignored_residuals, facecolors='none', edgecolors='k', s=20, \
                        zorder=4)


            # Calculate the RMS of the residuals in arcsec
            res_rms = np.degrees(obs.ang_res_std)*3600

            # Plot residuals
            plt.scatter(obs.time_data, res, s=10*sm, zorder=3, label=str(obs.station_id) + \
                ', RMSD = {:.2f}"'.format(res_rms), marker=marker)


        plt.title('Observed vs. Radiant LoS Residuals, all stations')
        plt.ylabel('Angle (arcsec)')
        plt.xlabel('Time (s)')

        # The lower limit is always at 0
        plt.ylim(ymin=0)

        plt.grid()
        plt.legend(prop={'size': LEGEND_TEXT_SIZE})

        # Pickle the figure
        if ret_figs:
            fig_pickle_dict["all_angular_residuals"] = pickle.dumps(plt.gcf(), protocol=2)

        if self.save_results:
            savePlot(plt, file_name + '_all_angular_residuals.' + self.plot_file_type, output_dir)

        if show_plots:
            plt.show()

        else:
            plt.clf()
            plt.close()



        ######################################################################################################

        ### PLOT ABSOLUTE MAGNITUDES VS TIME, IF ANY ###

        first_ignored_plot = True
        if np.any([obs.absolute_magnitudes is not None for obs in self.observations]):

            # Go through all observations
            for obs in sorted(self.observations, key=lambda x: x.rbeg_ele, reverse=True):

                # Check if the absolute magnitude was given
                if obs.absolute_magnitudes is not None:

                    # Filter out None absolute magnitudes
                    filter_mask = np.array([abs_mag is not None for abs_mag in obs.absolute_magnitudes])

                    # Extract data that is not ignored
                    used_times = obs.time_data[filter_mask & (obs.ignore_list == 0)]
                    used_magnitudes = obs.absolute_magnitudes[filter_mask & (obs.ignore_list == 0)]

                    # Filter out magnitudes fainter than mag 8
                    mag_mask = np.array([abs_mag < 8 for abs_mag in used_magnitudes])
                    
                    # Avoid crash if no magnitudes exceed the threshold
                    if np.any(mag_mask):
                        used_times = used_times[mag_mask]
                        used_magnitudes = used_magnitudes[mag_mask]

                    else:
                        continue


                    plt_handle = plt.plot(used_times, used_magnitudes, marker='x', \
                        label=str(obs.station_id), zorder=3)

                    # Mark ignored absolute magnitudes
                    if np.any(obs.ignore_list):

                        # Extract data that is ignored
                        ignored_times = obs.time_data[filter_mask & (obs.ignore_list > 0)]
                        ignored_magnitudes = obs.absolute_magnitudes[filter_mask & (obs.ignore_list > 0)]

                        plt.scatter(ignored_times, ignored_magnitudes, facecolors='k', \
                            edgecolors=plt_handle[0].get_color(), marker='o', s=8, zorder=4)


            plt.xlabel('Time (s)')
            plt.ylabel('Absolute magnitude')

            plt.gca().invert_yaxis()

            plt.legend(prop={'size': LEGEND_TEXT_SIZE})

            plt.grid()

            # Pickle the figure
            if ret_figs:
                fig_pickle_dict["abs_mag"] = pickle.dumps(plt.gcf(), protocol=2)

            if self.save_results:
                savePlot(plt, file_name + '_abs_mag.' + self.plot_file_type, output_dir)

            if show_plots:
                plt.show()

            else:
                plt.clf()
                plt.close()


        ######################################################################################################


        ### PLOT ABSOLUTE MAGNITUDES VS HEIGHT, IF ANY ###

        first_ignored_plot = True
        if np.any([obs.absolute_magnitudes is not None for obs in self.observations]):

            # Go through all observations
            for obs in sorted(self.observations, key=lambda x: x.rbeg_ele, reverse=True):

                # Check if the absolute magnitude was given
                if obs.absolute_magnitudes is not None:

                    # Filter out None absolute magnitudes
                    filter_mask = np.array([abs_mag is not None for abs_mag in obs.absolute_magnitudes])

                    # Extract data that is not ignored
                    used_heights = obs.model_ht[filter_mask & (obs.ignore_list == 0)]
                    used_magnitudes = obs.absolute_magnitudes[filter_mask & (obs.ignore_list == 0)]

                    # Filter out magnitudes fainter than mag 8
                    mag_mask = np.array([abs_mag < 8 for abs_mag in used_magnitudes])
                    
                    # Avoid crash if no magnitudes exceed the threshold
                    if np.any(mag_mask):
                        used_heights = used_heights[mag_mask]
                        used_magnitudes = used_magnitudes[mag_mask]

                    else:
                        continue

                    plt_handle = plt.plot(used_magnitudes, used_heights/1000, marker='x', \
                        label=str(obs.station_id), zorder=3)

                    # Mark ignored absolute magnitudes
                    if np.any(obs.ignore_list):

                        # Extract data that is ignored
                        ignored_heights = obs.model_ht[filter_mask & (obs.ignore_list > 0)]
                        ignored_magnitudes = obs.absolute_magnitudes[filter_mask & (obs.ignore_list > 0)]

                        plt.scatter(ignored_magnitudes, ignored_heights/1000, facecolors='k', \
                            edgecolors=plt_handle[0].get_color(), marker='o', s=8, zorder=4)


            plt.xlabel('Absolute magnitude')
            plt.ylabel('Height (km)')

            plt.gca().invert_xaxis()

            plt.legend(prop={'size': LEGEND_TEXT_SIZE})

            plt.grid()

            # Pickle the figure
            if ret_figs:
                fig_pickle_dict["abs_mag_ht"] = pickle.dumps(plt.gcf(), protocol=2)

            if self.save_results:
                savePlot(plt, file_name + '_abs_mag_ht.' + self.plot_file_type, output_dir)

            if show_plots:
                plt.show()

            else:
                plt.clf()
                plt.close()


        ######################################################################################################


        # Plot the orbit in 3D
        if self.calc_orbit:

            # Check if the orbit was properly calculated
            if self.orbit.ra_g is not None:

                # Construct a list of orbital elements of the meteor
                orbit_params = np.array([
                    [self.orbit.a, self.orbit.e, np.degrees(self.orbit.i), np.degrees(self.orbit.peri), \
                        np.degrees(self.orbit.node)]
                    ])

                if (output_dir is None) or (file_name is None):
                    plot_path = None
                    save_results = False

                else:
                    plot_path = os.path.join(output_dir, file_name)
                    save_results = self.save_results


                # Run orbit plotting procedure
                plotOrbits(orbit_params, jd2Date(self.jdt_ref, dt_obj=True), save_plots=save_results, \
                    plot_path=plot_path, linewidth=1, color_scheme='light', \
                    plot_file_type=self.plot_file_type)


                plt.tight_layout()

                # Pickle the figure
                if ret_figs:
                    fig_pickle_dict["orbit"] = pickle.dumps(plt.gcf(), protocol=2)


                if show_plots:
                    plt.show()

                else:
                    plt.clf()
                    plt.close()



        # Restore the status of save results scripts and return a dictionary of pickled figure objects
        if ret_figs:
            self.save_results = save_results_prev_status

            return fig_pickle_dict



    def showLoS(self):
        """ Show the stations and the lines of sight solution. """


        # Compute ECI values if they have not been computed
        if self.observations[0].model_eci is None:
            self.calcECIEqAltAz(self.state_vect_mini, self.radiant_eci_mini, self.observations)


        fig = plt.figure()
        ax = fig.add_subplot(111, projection='3d')

        # Calculate the position of the state vector (aka. first point on the trajectory)
        traj_point = self.observations[0].model_eci[0]/1000

        # Calculate the length to the last point on the trajectory
        meteor_len = np.sqrt(np.sum((self.observations[0].model_eci[0]/1000 \
            - self.observations[0].model_eci[-1]/1000)**2))

        # Calculate the plot limits
        x_list = [x_stat for obs in self.observations for x_stat in obs.stat_eci_los[:, 0]/1000]
        x_list.append(traj_point[0])
        y_list = [y_stat for obs in self.observations for y_stat in obs.stat_eci_los[:, 1]/1000]
        y_list.append(traj_point[1])
        z_list = [z_stat for obs in self.observations for z_stat in obs.stat_eci_los[:, 2]/1000]
        z_list.append(traj_point[2])

        x_min, x_max = min(x_list), max(x_list)
        y_min, y_max = min(y_list), max(y_list)
        z_min, z_max = min(z_list), max(z_list)


        # Normalize the plot limits so they are rectangular
        delta_x = x_max - x_min
        delta_y = y_max - y_min
        delta_z = z_max - z_min
        delta_max = max([delta_x, delta_y, delta_z])

        x_diff = delta_max - delta_x
        x_min -= x_diff/2
        x_max += x_diff/2

        y_diff = delta_max - delta_y
        y_min -= y_diff/2
        y_max += y_diff/2

        z_diff = delta_max - delta_z
        z_min -= z_diff/2
        z_max += z_diff/2


        # Plot stations and observations
        for obs in self.observations:

            # Station positions
            ax.scatter(obs.stat_eci_los[:, 0]/1000, obs.stat_eci_los[:, 1]/1000, obs.stat_eci_los[:, 2]/1000,\
                s=20)

            # Plot lines of sight
            for i, (stat_eci_los, meas_eci_los) in enumerate(zip(obs.stat_eci_los, obs.meas_eci_los)):

                # Take every other
                if i%2 == 1:
                    continue

                # Calculate the point on the trajectory
                traj_pt, _, _ = findClosestPoints(stat_eci_los, meas_eci_los, self.state_vect_mini, 
                    self.radiant_eci_mini)

                vect_len = np.sqrt(np.sum((stat_eci_los - traj_pt)**2))/1000

                # Lines of sight
                ax.quiver(stat_eci_los[0]/1000, stat_eci_los[1]/1000, stat_eci_los[2]/1000, 
                    meas_eci_los[0]/1000, meas_eci_los[1]/1000, meas_eci_los[2]/1000, 
                    length=vect_len, normalize=True, arrow_length_ratio=0, color='blue', alpha=0.5)



        # Plot the radiant state vector
        rad_x, rad_y, rad_z = -self.radiant_eci_mini/1000
        rst_x, rst_y, rst_z = traj_point
        ax.quiver(rst_x, rst_y, rst_z, rad_x, rad_y, rad_z, length=meteor_len, normalize=True, color='red', 
            arrow_length_ratio=0.1)

        ax.set_xlim([x_min, x_max])
        ax.set_ylim([y_min, y_max])
        ax.set_zlim([z_min, z_max])


        ax.set_xlabel('X (km)')
        ax.set_ylabel('Y (km)')
        ax.set_zlabel('Z (km)')

        # Change the size of ticks (make them smaller)
        ax.tick_params(axis='both', which='major', labelsize=8)

        plt.show()



    def calcStationIncidentAngles(self, state_vect, radiant_eci, observations):
        """ Calculate angles between the radiant vector and the vector pointing from a station to the 
            initial state vector. 

        Arguments:
            state_vect: [ndarray] (x, y, z) ECI coordinates of the initial state vector (meters).
            radiant_eci: [ndarray] (x, y, z) components of the unit radiant direction vector.
            observations: [list] A list of ObservationPoints objects which hold measurements from individual
                stations.

        Return:
            return: [list] A list of angles (radians) for every station.
        """

        angles = []

        for obs in observations:

            # Calculate the vector pointing from the station to the state vector
            w = vectNorm(state_vect - obs.stat_eci)

            # Calculate the angle between the pointing vector and the radiant vector
            q_r = np.arccos(np.dot(radiant_eci, w))

            angles.append(q_r)


        return angles




    def run(self, _rerun_timing=False, _rerun_bad_picks=False, _mc_run=False, _orig_obs=None, 
        _prev_toffsets=None):
        """ Estimate the trajectory from the given input points. 
        
        Keyword arguments (internal flags, DO NOT SPECIFY MANUALLY!):
            _rerun_timing: [bool] Internal flag. Is it True when everything is recalculated upon estimating 
                the difference in timings, so it breaks the second trajectory run after updating the values
                of R.A., Dec, velocity, etc.
            _rerun_bad_picks: [bool] Internal flag. Is is True when a second pass of trajectory estimation is
                run with bad picks removed, thus improving the solution.
            _mc_run: [bool] Internal flag. True if the solver is calculating the Carlo Run.
            _orig_obs: [list] Used for Monte Carlo. A list of original observations, with no added noise.
                Used for calculating all other parameters after the trajectory with noise has been estimated.
            _prev_toffsets: [ndarray] Internal variable. Used for keeping the initially estimated timing 
                offsets from the first run of the solver. None by default.


        Return:
            traj_best: [Trajectory object] The best trajectory from all Monte Carlo runs. If no Monte Carlo
                runs were preformed, the pure LoS trajectory will be returned.

        """

        # Make sure there are at least 2 stations
        if numStationsNotIgnored(self.observations) < 2:
            
            print('At least 2 sets of measurements from 2 stations are needed to estimate the trajectory!')

            return None


        ### Recompute the reference JD and all times so that the first time starts at 0 ###

        # Determine the first relative time from reference JD
        t0 = min([obs.time_data[0] for obs in self.observations if (not obs.ignore_station) \
            or (not np.all(obs.ignore_list))])

        # If the first time is not 0, normalize times so that the earliest time is 0
        if t0 != 0.0:

            # Offset all times by t0
            for obs in self.observations:
                obs.time_data -= t0


            # Recompute the reference JD to corresponds with t0
            self.jdt_ref = self.jdt_ref + t0/86400.0


        ###################################################################################


        # Determine which station has the reference time (the first time entry is 0 for that station, but
        # do not take the station which has excluded points)
        for i, obs in enumerate(self.observations):

            # Do not take the station with excluded points as the reference one
            if obs.excluded_indx_range:
                continue
            
            if obs.time_data[0] == 0.0:
                self.t_ref_station = i
                break


        ### INTERSECTING PLANES SOLUTION ###
        ######################################################################################################

        self.intersection_list = []

        # Calculate all plane intersections in between all station pairs, only use non-ignored stations
        nonignored_observations = [obs for obs in self.observations if not obs.ignore_station]
        for i, obs1 in enumerate(nonignored_observations):
            for j, obs2 in enumerate(nonignored_observations[i + 1:]):

                # Perform plane intersection
                plane_intersection = PlaneIntersection(obs1, obs2)

                if self.verbose:
                    print('Convergence angle between stations', obs1.station_id, 'and', obs2.station_id)
                    print(' Q =', np.degrees(plane_intersection.conv_angle), 'deg')
                
                self.intersection_list.append(plane_intersection)


        radiant_sum = np.zeros(shape=3)
        weights_sum = 1e-10

        # Sum all radiants ECI positions and weights
        for plane_intersection in self.intersection_list:

            # Add the calculated radiant to the radiant sum
            radiant_sum += plane_intersection.weight*plane_intersection.radiant_eci

            weights_sum += plane_intersection.weight


        # Calculate the average radiant
        avg_radiant = radiant_sum/weights_sum

        # Normalize the radiant vector to a unit vector
        self.avg_radiant = vectNorm(avg_radiant)

        # Calculate the radiant position in RA and Dec
        self.radiant_eq = eci2RaDec(self.avg_radiant)

        if self.verbose:
            print('Multi-Track Weighted IP radiant:', np.degrees(self.radiant_eq))


        # Choose the intersection with the largest convergence angle as the best solution
        # The reason why the average trajectory determined from plane intersections is not taken as the 'seed'
        # for the LoS method is that the state vector cannot be calculated for the average radiant
        self.best_conv_inter = max(self.intersection_list, key=attrgetter('conv_angle'))

        if self.verbose:
            print('Best Convergence Angle IP radiant:', np.degrees(self.best_conv_inter.radiant_eq))


        # Set the 3D position of the radiant line as the state vector, at the beginning point
        self.state_vect = moveStateVector(self.best_conv_inter.cpa_eci, self.best_conv_inter.radiant_eci,
            self.observations)

        # Calculate incident angles between the trajectory and the station
        self.incident_angles = self.calcStationIncidentAngles(self.state_vect, \
            self.best_conv_inter.radiant_eci, self.observations)

        # Join each observation the calculated incident angle
        for obs, inc_angl in zip(self.observations, self.incident_angles):
            obs.incident_angle = inc_angl



        # If there are more than 2 stations, use weights for fitting
        if numStationsNotIgnored(self.observations) > 2:

            # Calculate minimization weights for LoS minimization as squared sines of incident angles
            weights = [np.sin(w)**2 for w in self.incident_angles]

        else:

            # Use unity weights if there are only two stations
            weights = [1.0]*len(self.observations)


        # Set weights to 0 for stations that are not used
        weights = [w if (self.observations[i].ignore_station == False) else 0 for i, w in enumerate(weights)]

        # Set weights to stations
        for w, obs in zip(weights, self.observations):
                obs.weight = w


        # Print weights
        if self.verbose:
            print('LoS statistical weights:')

            for obs in self.observations:
                print("{:>12s}, {:.3f}".format(obs.station_id, obs.weight))

        ######################################################################################################


        if self.verbose:
            print('Intersecting planes solution:', self.state_vect)
            
            print('Minimizing angle deviations...')


        ### LEAST SQUARES SOLUTION ###
        ######################################################################################################

        # Calculate the initial sum and angles deviating from the radiant line
        angle_sum = angleSumMeasurements2Line(self.observations, self.state_vect, \
             self.best_conv_inter.radiant_eci, weights=weights, \
             gravity=(_rerun_timing and self.gravity_correction), gravity_factor=self.gravity_factor, 
             v0z=self.v0z
             )

        if self.verbose:
            print('Initial angle sum:', angle_sum)


        # Set the initial guess for the state vector and the radiant from the intersecting plane solution
        p0 = np.r_[self.state_vect, self.best_conv_inter.radiant_eci]

        # Perform the minimization of angle deviations. The gravity will only be compansated for after the
        #   initial estimate of timing differences
        minimize_solution = scipy.optimize.minimize(minimizeAngleCost, p0, args=(self.observations, weights, 
            (_rerun_timing and self.gravity_correction), self.gravity_factor, self.v0z), method="Nelder-Mead")

        # NOTE
        # Other minimization methods were tried as well, but all produce higher fit residuals than Nelder-Mead.
        # Tried:
        # - Powell, CS, BFGS - larger residuals
        # - Least Squares - large residuals
        # - Basinhopping with NM seed solution - long time to execute with no improvement


        # If the minimization diverged, bound the solution to +/-10% of state vector
        if np.max(np.abs(minimize_solution.x[:3] - self.state_vect)/self.state_vect) > 0.1:

            print('WARNING! Unbounded state vector optimization failed!')
            print('Trying bounded minimization to +/-10% of state vector position.')

            # Limit the minimization to 10% of original estimation in the state vector
            bounds = []
            for val in self.state_vect:
                bounds.append(sorted([0.9*val, 1.1*val]))

            # Bound the radiant vector to +/- 25% of original vales, per each ECI coordinate
            for val in self.best_conv_inter.radiant_eci:
                bounds.append(sorted([0.75*val, 1.25*val]))

            print('BOUNDS:', bounds)
            print('p0:', p0)
            minimize_solution = scipy.optimize.minimize(minimizeAngleCost, p0, args=(self.observations, \
                weights, (_rerun_timing and self.gravity_correction), self.gravity_factor, self.v0z), 
                bounds=bounds, method='SLSQP')


        if self.verbose:
            print('Minimization info:')
            print(' Message:', minimize_solution.message)
            print(' Iterations:', minimize_solution.nit)
            print(' Success:', minimize_solution.success)
            print(' Final function value:', minimize_solution.fun)


        # Set the minimization status
        self.los_mini_status = minimize_solution.success

        # If the minimization succeded
        if minimize_solution.success:
        
            # Unpack the solution
            self.state_vect_mini, self.radiant_eci_mini = np.hsplit(minimize_solution.x, 2)

            # Set the state vector to the position of the highest point projected on the radiant line
            self.state_vect_mini = moveStateVector(self.state_vect_mini, self.radiant_eci_mini, 
                self.observations)

            # Normalize radiant direction
            self.radiant_eci_mini = vectNorm(self.radiant_eci_mini)

            # Convert the minimized radiant solution to RA and Dec
            self.radiant_eq_mini = eci2RaDec(self.radiant_eci_mini)

            if self.verbose:
                print('Position and radiant LMS solution:')
                print(' State vector:', self.state_vect_mini)
                print(' Ra', np.degrees(self.radiant_eq_mini[0]), 'Dec:', np.degrees(self.radiant_eq_mini[1]))

        else:

            print('Angle minimization failed altogether!')

            # If the solution did not succeed, set the values to intersecting plates solution
            self.radiant_eci_mini = self.best_conv_inter.radiant_eci

            # Normalize radiant direction
            self.radiant_eci_mini = vectNorm(self.radiant_eci_mini)

            # Convert the minimized radiant solution to RA and Dec
            self.radiant_eq_mini = eci2RaDec(self.radiant_eci_mini)

            # Calculate the state vector
            self.state_vect_mini = moveStateVector(self.state_vect, self.radiant_eci_mini, 
                self.observations)

        ######################################################################################################


        # If running a Monte Carlo run, switch the observations to the original ones, so the noise does not 
        # influence anything except the radiant position
        if (_mc_run or _rerun_timing) and (_orig_obs is not None):
                
            # Store the noisy observations for later
            self.obs_noisy = list(self.observations)

            # Replace the noisy observations with original observations
            self.observations = _orig_obs


            # If this is the run of recalculating the parameters after updating the timing, preserve the
            # timing as well
            if _rerun_timing:
                for obs, obs_noise in zip(self.observations, self.obs_noisy):
                    obs.time_data = np.copy(obs_noise.time_data)


        # Calculate velocity at each point
        self.calcVelocity(self.state_vect_mini, self.radiant_eci_mini, self.observations, weights)


        if self.verbose and self.estimate_timing_vel:
            print('Estimating initial velocity and timing differences...')



        # # Show the pre-time corrected time vs. length
        # if not _rerun_timing:

        #     ### PLOT DISTANCE FROM RADIANT STATE VECTOR POSITION ###
        #     ######################################################################################################
        #     for obs in self.observations:

        #         # Extract points that were not ignored
        #         used_times = obs.time_data[obs.ignore_list == 0]
        #         used_dists = obs.state_vect_dist[obs.ignore_list == 0]

        #         plt_handle = plt.plot(used_dists/1000, used_times, marker='x', label=str(obs.station_id), \
        #             zorder=3)


        #         # Plot ignored points
        #         if np.any(obs.ignore_list):

        #             ignored_times = obs.time_data[obs.ignore_list > 0]
        #             ignored_dists = obs.state_vect_dist[obs.ignore_list > 0]
                        
        #             plt.scatter(ignored_dists/1000, ignored_times, facecolors='k', \
        #                 edgecolors=plt_handle[0].get_color(), marker='o', s=8, zorder=4, \
        #                 label='{:s} ignored points'.format(str(obs.station_id)))


        #     plt.title("Distances from state vector, before time correction")

        #     plt.ylabel('Time (s)')
        #     plt.xlabel('Distance from state vector (km)')
            
        #     plt.legend()
        #     plt.grid()
        #     plt.gca().invert_yaxis()

        #     plt.tight_layout()

        #     plt.show()


        # Calculate the lag ONLY if it was not calculated during timing estimation
        if self.observations[0].lag is None:

            # Calculate lag
            self.calcLag(self.observations)
            

        # Estimate the timing difference between stations and the initial velocity and update the time
        (
            self.timing_minimization_successful, 
            self.velocity_fit, 
            self.v_init, 
            self.v_init_stddev,
            self.time_diffs, 
            self.observations 
        ) = self.estimateTimingAndVelocity(
            self.observations, 
            weights,
            estimate_timing_vel=self.estimate_timing_vel
            )


        # If estimating the timing failed, skip any further steps
        if not self.timing_minimization_successful:
            print('unable to minimise timing')
            return None


        # Calculate velocity at each point with updated timings
        self.calcVelocity(self.state_vect_mini, self.radiant_eci_mini, self.observations, weights,
            calc_res=_rerun_timing)


        ### RERUN THE TRAJECTORY ESTIMATION WITH UPDATED TIMINGS ###
        ######################################################################################################

        # Runs only in the first pass of trajectory estimation and estimates timing offsets between stations
        if not _rerun_timing:

            # Assign the initial timing differences
            if not _rerun_bad_picks:
                self.time_diffs_final = self.time_diffs

            else:
                # Assign the timing differences after bad pick removal
                self.time_diffs_final += self.time_diffs


            # After the timing has been estimated, everything needs to be recalculated from scratch
            if self.estimate_timing_vel:


                # If doing a Monte Carlo run, switch back to noisy observations
                if _mc_run and (_orig_obs is not None):

                    # Keep the updated timings
                    for obs, obs_noise in zip(self.observations, self.obs_noisy):
                        obs_noise.time_data = np.copy(obs.time_data)

                    # Switch back to noisy observations, but with updated timing
                    self.observations = self.obs_noisy


                # Make a copy of observations
                temp_observations = copy.deepcopy(self.observations)

                
                # Reset the observation points
                self.observations = []

                if self.verbose:
                    print()
                    print("---------------------------------------------------------------------------------")
                    print("Updating the solution after the timing estimation...")
                    print("---------------------------------------------------------------------------------")

                # Reinitialize the observations with proper timing
                for obs in temp_observations:
                    self.infillWithObs(obs)

                # Reset fixed times to 0, as the timing offsets have already been applied
                for station in self.fixed_time_offsets:
                    self.fixed_time_offsets[station] = 0.0

                # Re-run the trajectory estimation with updated timings. This will update all calculated
                # values up to this point
                self.run(_rerun_timing=True, _prev_toffsets=self.time_diffs, _orig_obs=_orig_obs)


        else:

            # In the second pass with updated timings, calculate the final timing offsets
            self.time_diffs_final += self.time_diffs


            return None


        ######################################################################################################


        # If running a Monte Carlo runs, switch the observations to the original ones, so noise does not 
        # infuence anything except the radiant position
        if _mc_run and (_orig_obs is not None):
                
            # Store the noisy observations for later
            self.obs_noisy = list(self.observations)

            # Replace the noisy observations with original observations
            self.observations = _orig_obs

            # Keep the updated timings
            for obs, obs_noise in zip(self.observations, self.obs_noisy):
                obs.time_data = np.copy(obs_noise.time_data)



        # If the stations have no time overlap at all, skip further computations
        if len([obs for obs in self.observations if not obs.ignore_station]) < 2:
            return None


        # Do a Jacchia exponential fit to the lag, per every station
        self.jacchia_fit = self.fitJacchiaLag(self.observations)

        # Calculate latitude, longitude and altitude of each point closest to the radiant line, in WGS84
        self.calcLLA(self.state_vect_mini, self.radiant_eci_mini, self.observations)


        # Compute the initial velocity as the average velocity of all points above the given height
        #   (optional)
        if self.v_init_ht is not None:
            v_ht_avg, intercept_ht_avg = self.calcAvgVelocityAboveHt(self.observations, 1000*self.v_init_ht, \
                weights)

            # Assign this average velocity as the initial velocity if the fit was successful
            if v_ht_avg is not None:
                
                self.v_init = v_ht_avg
                self.velocity_fit = [self.v_init, intercept_ht_avg]

                # Recalculate the lag
                self.calcLag(self.observations, velocity_fit=self.velocity_fit)

                # Refit jacchia lag fit
                self.jacchia_fit = self.fitJacchiaLag(self.observations)


        # Calculate ECI positions of the CPA on the radiant line, RA and Dec of the points on the radiant
        # line as seen by the observers, the corresponding azimuth and elevation, and set arrays model_fit1 
        # and model_fit2 to be of the same type as the input parameters meas1 and meas2
        self.calcECIEqAltAz(self.state_vect_mini, self.radiant_eci_mini, self.observations)


        # Calculate horizontal, vertical and angular residuals from the lines of sight to the radiant line
        self.calcAllResiduals(self.state_vect_mini, self.radiant_eci_mini, self.observations)

        # Calculate absolute magnitudes
        self.calcAbsMagnitudes()


        ### REMOVE BAD PICKS AND RECALCULATE ###
        ######################################################################################################

        if self.filter_picks:
            if (not _rerun_bad_picks):

                picks_rejected = 0

                # Remove all picks which deviate more than N sigma in angular residuals
                for obs in self.observations:

                    # Find the indicies of picks which are within N sigma
                    good_picks = obs.ang_res < (np.mean(obs.ang_res) \
                        + self.reject_n_sigma_outliers*obs.ang_res_std)

                    # If the number of good picks is below 4, do not remove any picks
                    if np.count_nonzero(good_picks) < 4:
                        continue

                    # Check if any picks were removed
                    if np.count_nonzero(good_picks) < len(obs.ang_res):
                        picks_rejected += len(obs.ang_res) - np.count_nonzero(good_picks)

                        # Ignore bad picks
                        obs.ignore_list[~good_picks] = 1


                # Run only if some picks were rejected
                if picks_rejected:

                    # Make a copy of observations
                    temp_observations = copy.deepcopy(self.observations)
                    
                    # Reset the observation points
                    self.observations = []

                    if self.verbose:
                        print()
                        print("---------------------------------------------------------------------------------")
                        print("Updating the solution after rejecting", picks_rejected, "bad picks...")
                        print("---------------------------------------------------------------------------------")

                    # Reinitialize the observations without the bad picks
                    for obs in temp_observations:
                        self.infillWithObs(obs)

                    
                    # Re-run the trajectory estimation with updated timings. This will update all calculated
                    # values up to this point
                    self.run(_rerun_bad_picks=True, _prev_toffsets=self.time_diffs_final)

                else:
                    if self.verbose:
                        print("All picks are within 3 sigma...")


            else:

                # In the second pass, return None
                return None

        ######################################################################################################

        # If the time fit failed, stop further computations
        if not self.timing_minimization_successful:
            return None


        ### CALCULATE ORBIT ###
        ######################################################################################################

        if self.calc_orbit:

            # Calculate average velocity and average ECI position of the trajectory
            self.v_avg, self.state_vect_avg, self.jd_avg = self.calcAverages(self.observations)


            # Calculate the orbit of the meteor
            # If the LoS estimation failed, then the plane intersection solution will be used for the orbit,
            # which needs to have fixed stations and the average velocity should be the reference velocity
            self.orbit = calcOrbit(self.radiant_eci_mini, self.v_init, self.v_avg, self.state_vect_mini, \
                self.rbeg_jd, stations_fixed=(not minimize_solution.success), \
                reference_init=minimize_solution.success, v_init_stddev_direct=self.v_init_stddev)

            if self.verbose:
                print(self.orbit.__repr__(v_init_ht=self.v_init_ht))


        ######################################################################################################


        # Break if doing a Monte Carlo run
        if _mc_run:
            return None


        if self.monte_carlo:

            # Do a Monte Carlo estimate of the uncertainties in all calculated parameters
            traj_best, uncertainties = monteCarloTrajectory(self, mc_runs=self.mc_runs, \
                mc_pick_multiplier=self.mc_pick_multiplier, noise_sigma=self.mc_noise_std, \
                geometric_uncert=self.geometric_uncert, plot_results=self.save_results, \
                mc_cores=self.mc_cores, max_runs=self.mc_runs_max)


            ### Save uncertainties to the trajectory object ###
            if uncertainties is not None:
                traj_uncer = copy.deepcopy(uncertainties)

                # Remove the list of all MC trajectires (it is unecessarily big)
                traj_uncer.mc_traj_list = []

                # Set the uncertainties to the best trajectory (maintain compatibility with older version 
                #   before the typo fix)
                traj_best.uncertainties = traj_uncer
                traj_best.uncertanties = traj_uncer

            ######


            # Copy uncertainties to the geometrical trajectory
            self = copyUncertainties(traj_best, self)


        else:
            uncertainties = None


        #### SAVE RESULTS ###
        ######################################################################################################

        # Compute the trajectory ID
        if (self.traj_id is None) or (self.traj_id == "None"):
            self.traj_id = generateTrajectoryID(self)

        if self.monte_carlo:
            traj_best = addTrajectoryID(traj_best)


        if self.save_results or self.show_plots:

            # Save Monte Carlo results
            if self.monte_carlo:

                traj_best.save_results = self.save_results
                traj_best.show_plots = self.show_plots

                # Monte Carlo output directory
                mc_output_dir = os.path.join(self.output_dir, 'Monte Carlo')
                mc_file_name = self.file_name + "_mc"


                if self.save_results:

                    if self.verbose:
                        print('Saving Monte Carlo results...')

                    # Save the picked trajectory structure with Monte Carlo points
                    savePickle(traj_best, mc_output_dir, mc_file_name + '_trajectory.pickle')
                    
                    # Save the uncertainties
                    savePickle(uncertainties, mc_output_dir, mc_file_name + '_uncertainties.pickle')

                    # Save trajectory report
                    traj_best.saveReport(mc_output_dir, mc_file_name + '_report.txt', \
                        uncertainties=uncertainties, verbose=self.verbose)

                # Save and show plots
                traj_best.savePlots(mc_output_dir, mc_file_name, show_plots=self.show_plots)


            ## Save original picks results
            if self.save_results:

                if self.verbose:
                    print('Saving results with original picks...')

                # Save the picked trajectory structure with original points
                savePickle(self, self.output_dir, self.file_name + '_trajectory.pickle')

                # Save trajectory report with original points
                self.saveReport(self.output_dir, self.file_name + '_report.txt', \
                        uncertainties=uncertainties, verbose = not self.monte_carlo)


            # Save and show plots
            self.savePlots(self.output_dir, self.file_name, \
                show_plots=(self.show_plots and not self.monte_carlo))
            

        ######################################################################################################



        ## SHOW PLANE INTERSECTIONS AND LoS PLOTS ###
        #####################################################################################################

        # # Show the plane intersection
        # if self.show_plots:
        #   self.best_conv_inter.show()


        # # Show lines of sight solution in 3D
        # if self.show_plots:
        #   self.showLoS()


        #####################################################################################################


        # Return the best trajectory
        if self.monte_carlo:
            return traj_best

        else:
            return self





if __name__ == "__main__":

    ### TEST CASE ###
    ##########################################################################################################

    import time
    from wmpl.Utils.TrajConversions import equatorialCoordPrecession_vect, J2000_JD

    ## TEST EVENT
    ###############
    # Reference julian date
    jdt_ref = 2458601.365760937799

    # Inputs are RA/Dec
    meastype = 1

    # Measurements
    station_id1 = "RU0001"
    time1 = np.array([0.401190, 0.441190, 0.481190, 0.521190, 0.561190, 0.601190, 0.641190, 0.681190, 
                      0.721190, 0.761190, 0.801190, 0.841190, 0.881190, 0.921190, 0.961190, 1.001190, 
                      1.041190, 1.081190, 1.121190, 1.161190, 1.201190, 1.241190, 1.281190, 1.321190, 
                      1.361190, 1.401190, 1.441190, 1.561190, 1.601190, 1.641190, 1.721190, 1.761190, 
                      1.841190])
    ra1 = np.array([350.35970, 350.71676, 351.29184, 351.58998, 352.04673, 352.50644, 352.91289, 353.37336, 
                    353.80532, 354.23339, 354.69277, 355.07317, 355.49321, 355.93473, 356.32148, 356.74755, 
                    357.13866, 357.51363, 357.89944, 358.34052, 358.72626, 359.11597, 359.53391, 359.88343, 
                      0.35106,   0.71760,   1.05526,   2.17105,   2.58634,   2.86315,   3.58752,   3.90806, 
                      4.48084])
    dec1 = np.array([+74.03591, +73.94472, +73.80889, +73.73877, +73.59830, +73.46001, +73.35001, +73.22812, 
                     +73.10211, +72.98779, +72.84568, +72.72924, +72.59691, +72.46677, +72.33622, +72.18147, 
                     +72.04381, +71.91015, +71.77648, +71.63370, +71.47512, +71.32664, +71.16185, +71.03236, 
                     +70.84506, +70.67285, +70.54194, +70.01219, +69.80856, +69.69043, +69.38316, +69.23522, 
                     +68.93025])


    station_id2 = "RU0002"
    time2 = np.array([0.000000, 0.040000, 0.080000, 0.120000, 0.160000, 0.200000, 0.240000, 0.280000, 
                      0.320000, 0.360000, 0.400000, 0.440000, 0.480000, 0.520000, 0.560000, 0.600000, 
                      0.640000, 0.680000, 0.720000, 0.760000, 0.800000, 0.840000, 0.880000, 0.920000, 
                      0.960000, 1.000000, 1.040000, 1.080000, 1.120000, 1.160000, 1.200000, 1.240000, 
                      1.280000, 1.320000, 1.360000, 1.400000, 1.440000, 1.480000, 1.520000, 1.560000, 
                      1.600000, 1.640000, 1.680000, 1.720000, 1.760000, 1.800000, 1.840000, 1.880000, 
                      1.920000, 1.960000, 2.000000, 2.040000, 2.080000, 2.120000, 2.160000, 2.200000, 
                      2.240000, 2.280000, 2.320000, 2.360000, 2.400000, 2.440000, 2.480000, 2.520000,])
    ra2 = np.array([ 81.27325, 81.20801, 81.06648, 81.03509, 80.93281, 80.87338, 80.74776, 80.68456, 
                     80.60038, 80.52306, 80.45021, 80.35990, 80.32309, 80.21477, 80.14311, 80.06967, 
                     79.98169, 79.92234, 79.84210, 79.77507, 79.72752, 79.62422, 79.52738, 79.48236, 
                     79.39613, 79.30580, 79.23434, 79.20863, 79.12019, 79.03670, 78.94849, 78.89223, 
                     78.84252, 78.76605, 78.69339, 78.64799, 78.53858, 78.53906, 78.47469, 78.39496, 
                     78.33473, 78.25761, 78.23964, 78.17867, 78.16914, 78.07010, 78.04741, 77.95169, 
                     77.89130, 77.85995, 77.78812, 77.76807, 77.72458, 77.66024, 77.61543, 77.54208, 
                     77.50465, 77.45944, 77.43200, 77.38361, 77.36004, 77.28842, 77.27131, 77.23300])
    dec2 = np.array([+66.78618, +66.66040, +66.43476, +66.21971, +66.01550, +65.86401, +65.63294, +65.43265, 
                     +65.25161, +65.01655, +64.83118, +64.62955, +64.45051, +64.23361, +64.00504, +63.81778, 
                     +63.61334, +63.40714, +63.19009, +62.98101, +62.76420, +62.52019, +62.30266, +62.05585, 
                     +61.84240, +61.60207, +61.40390, +61.22904, +60.93950, +60.74076, +60.53772, +60.25602, 
                     +60.05801, +59.83635, +59.59978, +59.37846, +59.10216, +58.88266, +58.74728, +58.45432, 
                     +58.18503, +57.97737, +57.72030, +57.55891, +57.31933, +56.98481, +56.85845, +56.58652, 
                     +56.36153, +56.15409, +55.88252, +55.66986, +55.46593, +55.20145, +54.91643, +54.69826, 
                     +54.49443, +54.25651, +54.06386, +53.86395, +53.70069, +53.47312, +53.33715, +53.20272])

    # Convert measurement to radians
    ra1 = np.radians(ra1)
    dec1 = np.radians(dec1)

    ra2 = np.radians(ra2)
    dec2 = np.radians(dec2)

    ###

    ### SITES INFO

    lon1 = np.radians(37.315140)
    lat1 = np.radians(44.890740)
    ele1 = 26.00

    lon2 = np.radians(38.583580)
    lat2 = np.radians(44.791620)
    ele2 = 240.00

    ###


    # Init new trajectory solving
    traj_solve = Trajectory(jdt_ref, meastype=meastype, save_results=False, monte_carlo=False, show_plots=False)

    # Set input points for the first site
    traj_solve.infillTrajectory(ra1, dec1, time1, lat1, lon1, ele1, station_id=station_id1)

    # Set input points for the second site
    traj_solve.infillTrajectory(ra2, dec2, time2, lat2, lon2, ele2, station_id=station_id2)

    traj_solve.run()

    ###############


    # TEST
    fig_pickle_dict = traj_solve.savePlots(None, None, show_plots=False, ret_figs=True)

    for key in fig_pickle_dict:
        print(key)
        fig = pickle.loads(fig_pickle_dict[key])<|MERGE_RESOLUTION|>--- conflicted
+++ resolved
@@ -35,17 +35,6 @@
 from wmpl.Utils.OSTools import importBasemap
 Basemap = importBasemap()
 
-<<<<<<< HEAD
-try:
-    from wmpl.Utils.PlotMap_OSM import OSMMap
-    HAS_OSM = True
-except ImportError:
-    HAS_OSM = False
-
-
-
-=======
->>>>>>> 144661c0
 try:
     # If Numba is available, use the jit decorator with specified options
     from numba import njit
@@ -5410,212 +5399,128 @@
 
 
         ### Plot lat/lon of the meteor ###
-<<<<<<< HEAD
-        try:    
-            # Calculate mean latitude and longitude of all meteor points
-            met_lon_mean = meanAngle([x for x in obs.meas_lon for obs in self.observations])
-            met_lat_mean = meanAngle([x for x in obs.meas_lat for obs in self.observations])
-=======
         # Calculate mean latitude and longitude of all meteor points
         met_lon_mean = meanAngle([x for x in obs.meas_lon for obs in self.observations])
         met_lat_mean = meanAngle([x for x in obs.meas_lat for obs in self.observations])
->>>>>>> 144661c0
-
-
-            # Put coordinates of all sites and the meteor in the one list
-            lat_list = [obs.lat for obs in self.observations]
-            lat_list.append(met_lat_mean)
-            lon_list = [obs.lon for obs in self.observations]
-            lon_list.append(met_lon_mean)
-
-            # Put edge points of the meteor in the list
-            lat_list.append(self.rbeg_lat)
-            lon_list.append(self.rbeg_lon)
-            lat_list.append(self.rend_lat)
-            lon_list.append(self.rend_lon)
-            lat_list.append(self.orbit.lat_ref)
-            lon_list.append(self.orbit.lon_ref)
-
-
-            # Init the map
-            m = GroundMap(lat_list, lon_list, border_size=50, color_scheme='light')
-
-
-            # Create a list of unique stations names, such that if there are multiple stations with identical
-            # coordinates but only differ in the suffix, they will be plotted as one station
-            station_name_mapping = {}
-            for i, obs in enumerate(self.observations):
-
-                # If the station is already in the mapping, skip it
-                if obs.station_id in station_name_mapping:
-                    continue
-
-                # Check if there are duplicate coordinates
-                for obs2 in self.observations[i+1:]:
-
-                    if (obs.lat == obs2.lat) and (obs.lon == obs2.lon):
-
-                        # Only take the common part of the two station names
-                        common_name = os.path.commonprefix([obs.station_id, obs2.station_id])
-
-                        # Strip "_" from the end of the common name
-                        common_name = common_name.rstrip("_")
-
-                        # Get the difference between the two station names
-                        diff1 = obs.station_id[len(common_name):]
-                        diff2 = obs2.station_id[len(common_name):]
-
-                        # If the difference is e.g. _1, _2, _3, etc., it is a suffix
-                        # Strip out _
-                        # This will catch duplicates such as USL00N and USL00N_2
-                        if (str(diff1).startswith("_") or str(diff2).startswith("_")) \
-                            and ((diff1.strip("_").isdigit()) or (diff2.strip("_").isdigit())):
-                        
-                            station_name_mapping[obs.station_id] = common_name
-                            station_name_mapping[obs2.station_id] = common_name
-
-
-                # If the station is not in the mapping, add it
-                if obs.station_id not in station_name_mapping:
-                    station_name_mapping[obs.station_id] = obs.station_id
-                        
-
-
-
-            # Plot locations of all stations and measured positions of the meteor
-            plotted_codes = []
-            for i, obs in enumerate(sorted(self.observations, key=lambda x:np.min(x.state_vect_dist), reverse=False)):
-
-                # Plot measured points
-                m.plot(obs.meas_lat[obs.ignore_list == 0], obs.meas_lon[obs.ignore_list == 0], c='r')
-
-                # Plot ignored points
-                if np.any(obs.ignore_list != 0):
-                    m.scatter(obs.meas_lat[obs.ignore_list != 0], obs.meas_lon[obs.ignore_list != 0], c='k', \
-                        marker='x', s=5, alpha=0.5)
+
+
+        # Put coordinates of all sites and the meteor in the one list
+        lat_list = [obs.lat for obs in self.observations]
+        lat_list.append(met_lat_mean)
+        lon_list = [obs.lon for obs in self.observations]
+        lon_list.append(met_lon_mean)
+
+        # Put edge points of the meteor in the list
+        lat_list.append(self.rbeg_lat)
+        lon_list.append(self.rbeg_lon)
+        lat_list.append(self.rend_lat)
+        lon_list.append(self.rend_lon)
+        lat_list.append(self.orbit.lat_ref)
+        lon_list.append(self.orbit.lon_ref)
+
+
+        # Init the map
+        m = GroundMap(lat_list, lon_list, border_size=50, color_scheme='light')
+
+
+        # Create a list of unique stations names, such that if there are multiple stations with identical
+        # coordinates but only differ in the suffix, they will be plotted as one station
+        station_name_mapping = {}
+        for i, obs in enumerate(self.observations):
+
+            # If the station is already in the mapping, skip it
+            if obs.station_id in station_name_mapping:
+                continue
+
+            # Check if there are duplicate coordinates
+            for obs2 in self.observations[i+1:]:
+
+                if (obs.lat == obs2.lat) and (obs.lon == obs2.lon):
+
+                    # Only take the common part of the two station names
+                    common_name = os.path.commonprefix([obs.station_id, obs2.station_id])
+
+                    # Strip "_" from the end of the common name
+                    common_name = common_name.rstrip("_")
+
+                    # Get the difference between the two station names
+                    diff1 = obs.station_id[len(common_name):]
+                    diff2 = obs2.station_id[len(common_name):]
+
+                    # If the difference is e.g. _1, _2, _3, etc., it is a suffix
+                    # Strip out _
+                    # This will catch duplicates such as USL00N and USL00N_2
+                    if (str(diff1).startswith("_") or str(diff2).startswith("_")) \
+                        and ((diff1.strip("_").isdigit()) or (diff2.strip("_").isdigit())):
                     
-
-
-                station_name = station_name_mapping[obs.station_id]
-
-                # If the station ID is already plotted, skip it
-                if station_name in plotted_codes:
-                    continue
-
-                # Extract marker type and size multiplier
-                marker, sm = markers[i%len(markers)]
-
-                # Plot stations
-                m.scatter(obs.lat, obs.lon, s=sm*10, label=str(station_name), marker=marker)
+                        station_name_mapping[obs.station_id] = common_name
+                        station_name_mapping[obs2.station_id] = common_name
+
+
+            # If the station is not in the mapping, add it
+            if obs.station_id not in station_name_mapping:
+                station_name_mapping[obs.station_id] = obs.station_id
                     
-                # Add the station to the list of plotted stations
-                plotted_codes.append(station_name)
-
-
-
-            # Plot a point marking the final point of the meteor
-            m.scatter(self.htmin_lat, self.htmin_lon, c='k', marker='+', s=50, alpha=0.75, label='Lowest height')
-
-
-            # If there are more than 10 observations, make the legend font smaller
-            legend_font_size = LEGEND_TEXT_SIZE
-            if len(self.observations) >= 10:
-                legend_font_size = 5
-
-            plt.legend(loc='upper left', prop={'size': legend_font_size})
-
-
-
-            # Pickle the figure
-            if ret_figs:
-                fig_pickle_dict["ground_track"] = pickle.dumps(plt.gcf(), protocol=2)
-
-            if self.save_results:
-                savePlot(plt, file_name + '_ground_track.' + self.plot_file_type, output_dir)
-
-            if show_plots:
-                plt.show()
-
-            else:
-                plt.clf()
-                plt.close()
-        except:
-            pass            
-        ######################################################################################################
-
-        ### Plot lat/lon of the meteor using OSM ###
-        ######################################################################################################
-            
-        if (HAS_OSM):
-
-            # Calculate mean latitude and longitude of all meteor points
-            met_lon_mean = meanAngle([x for x in obs.meas_lon for obs in self.observations])
-            met_lat_mean = meanAngle([x for x in obs.meas_lat for obs in self.observations])
-
-
-            # Put coordinates of all sites and the meteor in the one list
-            lat_list = [obs.lat for obs in self.observations]
-            lat_list.append(met_lat_mean)
-            lon_list = [obs.lon for obs in self.observations]
-            lon_list.append(met_lon_mean)
-
-            # Put edge points of the meteor in the list
-            lat_list.append(self.rbeg_lat)
-            lon_list.append(self.rbeg_lon)
-            lat_list.append(self.rend_lat)
-            lon_list.append(self.rend_lon)
-            lat_list.append(self.orbit.lat_ref)
-            lon_list.append(self.orbit.lon_ref)
-
-            # Init the map
-            m = OSMMap(lat_list, lon_list, border_size=50, color_scheme='light')
-
-
-            # Plot locations of all stations and measured positions of the meteor
-            for i, obs in enumerate(sorted(self.observations, key=lambda x:x.rbeg_ele, reverse=True)):
-
-                # Extract marker type and size multiplier
-                marker, sm = markers[i%len(markers)]
-
-                # Plot stations
-                m.scatter(obs.lat, obs.lon, s=sm*10, label=str(obs.station_id), marker=marker)
-
-                # Plot measured points
-                m.plot(obs.meas_lat[obs.ignore_list == 0], obs.meas_lon[obs.ignore_list == 0], c='r')
-
-                # Plot ignored points
-                if np.any(obs.ignore_list != 0):
-                    m.scatter(obs.meas_lat[obs.ignore_list != 0], obs.meas_lon[obs.ignore_list != 0], c='k', \
-                        marker='x', s=5, alpha=0.5)
-
-
-
-            # Plot a point marking the final point of the meteor
-            m.scatter(self.rend_lat, self.rend_lon, c='k', marker='+', s=50, alpha=0.75, label='Lowest height')
-
-
-            # If there are more than 10 observations, make the legend font smaller
-            legend_font_size = LEGEND_TEXT_SIZE
-            if len(self.observations) >= 10:
-                legend_font_size = 5
-
-            plt.legend(loc='upper left', prop={'size': legend_font_size})
-
-
-
-            # Pickle the figure
-            if ret_figs:
-                fig_pickle_dict["OSM_ground_track"] = pickle.dumps(plt.gcf(), protocol=2)
-
-            if self.save_results:
-                savePlot(plt, file_name + '_OSM_ground_track.' + self.plot_file_type, output_dir)
-
-            if show_plots:
-                plt.show()
-
-            else:
-                plt.clf()
-                plt.close()            
+
+
+
+        # Plot locations of all stations and measured positions of the meteor
+        plotted_codes = []
+        for i, obs in enumerate(sorted(self.observations, key=lambda x:np.min(x.state_vect_dist), reverse=False)):
+
+            # Plot measured points
+            m.plot(obs.meas_lat[obs.ignore_list == 0], obs.meas_lon[obs.ignore_list == 0], c='r')
+
+            # Plot ignored points
+            if np.any(obs.ignore_list != 0):
+                m.scatter(obs.meas_lat[obs.ignore_list != 0], obs.meas_lon[obs.ignore_list != 0], c='k', \
+                    marker='x', s=5, alpha=0.5)
+                
+
+
+            station_name = station_name_mapping[obs.station_id]
+
+            # If the station ID is already plotted, skip it
+            if station_name in plotted_codes:
+                continue
+
+            # Extract marker type and size multiplier
+            marker, sm = markers[i%len(markers)]
+
+            # Plot stations
+            m.scatter(obs.lat, obs.lon, s=sm*10, label=str(station_name), marker=marker)
+                
+            # Add the station to the list of plotted stations
+            plotted_codes.append(station_name)
+
+
+
+        # Plot a point marking the final point of the meteor
+        m.scatter(self.htmin_lat, self.htmin_lon, c='k', marker='+', s=50, alpha=0.75, label='Lowest height')
+
+
+        # If there are more than 10 observations, make the legend font smaller
+        legend_font_size = LEGEND_TEXT_SIZE
+        if len(self.observations) >= 10:
+            legend_font_size = 5
+
+        plt.legend(loc='upper left', prop={'size': legend_font_size})
+
+
+
+        # Pickle the figure
+        if ret_figs:
+            fig_pickle_dict["ground_track"] = pickle.dumps(plt.gcf(), protocol=2)
+
+        if self.save_results:
+            savePlot(plt, file_name + '_ground_track.' + self.plot_file_type, output_dir)
+
+        if show_plots:
+            plt.show()
+
+        else:
+            plt.clf()
+            plt.close()
 
         ######################################################################################################
 
