--- conflicted
+++ resolved
@@ -15,12 +15,8 @@
 pytz
 pandas
 cartopy
-<<<<<<< HEAD
-basemap-data-hires
-=======
 basemap-data-hires
 gitpython
 numba
 watchdog==3.0.0; python_version == '3.7'
-watchdog; python_version >= '3.8'
->>>>>>> a36783c2
+watchdog; python_version >= '3.8'